"""
Summary
-------
Simultaneous perturbation stochastic approximation (SPSA) is an algorithm for optimizing systems with multiple unknown parameters.
"""

from __future__ import annotations

import sys
from typing import Callable

import numpy as np

from simopt.base import (
    ConstraintType,
    ObjectiveType,
    Problem,
    Solution,
    Solver,
    VariableType,
)


class SPSA(Solver):
    """
    Simultaneous perturbation stochastic approximation (SPSA) is an algorithm for optimizing systems with multiple unknown parameters.

    Attributes
    ----------
    name : string
        name of solver
    objective_type : string
        description of objective types:
            "single" or "multi"
    constraint_type : string
        description of constraints types:
            "unconstrained", "box", "deterministic", "stochastic"
    variable_type : string
        description of variable types:
            "discrete", "continuous", "mixed"
    gradient_needed : bool
        indicates if gradient of objective function is needed
    factors : dict
        changeable factors (i.e., parameters) of the solver
    specifications : dict
        details of each factor (for GUI, data validation, and defaults)
    rng_list : list of mrg32k3a.mrg32k3a.MRG32k3a objects
        list of RNGs used for the solver's internal purposes

    Parameters
    ----------
    name : str
        user-specified name for solver
    fixed_factors : dict
        fixed_factors of the solver

    See also
    --------
    base.Solver
    """

    @property
    def objective_type(self) -> ObjectiveType:
        return ObjectiveType.SINGLE

    @property
    def constraint_type(self) -> ConstraintType:
        return ConstraintType.BOX

    @property
    def variable_type(self) -> VariableType:
        return VariableType.CONTINUOUS

    @property
    def gradient_needed(self) -> bool:
        return False

    @property
    def specifications(self) -> dict[str, dict]:
        return {
            "crn_across_solns": {
                "description": "use CRN across solutions?",
                "datatype": bool,
                "default": True,
            },
            "alpha": {
                "description": "non-negative coefficient in the SPSA gain sequecence ak",
                "datatype": float,
                "default": 0.602,
            },
            "gamma": {
                "description": "non-negative coefficient in the SPSA gain sequence ck",
                "datatype": float,
                "default": 0.101,
            },
            "step": {
                "description": "initial desired magnitude of change in the theta elements",
                "datatype": float,
                "default": 0.1,
            },
            "gavg": {
                "description": "averaged SP gradients used per iteration",
                "datatype": int,
                "default": 1,
            },
            "n_reps": {
                "description": "number of replications takes at each solution",
                "datatype": int,
                "default": 30,
            },
            "n_loss": {
                "description": "number of loss function evaluations used in this gain calculation",
                "datatype": int,
                "default": 2,
            },
            "eval_pct": {
                "description": "percentage of the expected number of loss evaluations per run",
                "datatype": float,
                "default": 2 / 3,
            },
            "iter_pct": {
                "description": "percentage of the maximum expected number of iterations",
                "datatype": float,
                "default": 0.1,
            },
        }
<<<<<<< HEAD
        self.check_factor_list = {
            "crn_across_solns": self.check_crn_across_solns,
=======

    @property
    def check_factor_list(self) -> dict[str, Callable]:
        return {
>>>>>>> 7b1772d8
            "alpha": self.check_alpha,
            "gamma": self.check_gamma,
            "step": self.check_step,
            "gavg": self.check_gavg,
            "n_reps": self.check_n_reps,
            "n_loss": self.check_n_loss,
            "eval_pct": self.check_eval_pct,
            "iter_pct": self.check_iter_pct,
        }
<<<<<<< HEAD
        super().__init__(fixed_factors)
    
    def check_alpha(self):
=======

    def __init__(
        self, name: str = "SPSA", fixed_factors: dict | None = None
    ) -> None:
        # Let the base class handle default arguments.
        super().__init__(name, fixed_factors)

    def check_alpha(self) -> None:
>>>>>>> 7b1772d8
        if self.factors["alpha"] <= 0:
            raise ValueError("Alpha must be greater than 0.")

    def check_gamma(self) -> None:
        if self.factors["gamma"] <= 0:
            raise ValueError("Gamma must be greater than 0.")

    def check_step(self) -> None:
        if self.factors["step"] <= 0:
            raise ValueError("Step must be greater than 0.")

    def check_gavg(self) -> None:
        if self.factors["gavg"] <= 0:
            raise ValueError("gavg must be greater than 0.")

    def check_n_reps(self) -> None:
        if self.factors["n_reps"] <= 0:
            raise ValueError(
                "The number of replications taken at each solution must be greater than 0."
            )

    def check_n_loss(self) -> None:
        if self.factors["n_loss"] <= 0:
            raise ValueError("n_loss must be greater than 0.")

    def check_eval_pct(self) -> None:
        if 0 >= self.factors["eval_pct"] or self.factors["eval_pct"] > 1:
            raise ValueError("eval_pct must be between 0 and 1.")

<<<<<<< HEAD
    def check_iter_pct(self):
        if 0 >= self.factors["iter_pct"] or self.factors["iter_pct"] > 1:
            raise ValueError("iter_pct must be between 0 and 1.")
=======
    def check_iter_pct(self) -> None:
        return 0 < self.factors["iter_pct"] <= 1
>>>>>>> 7b1772d8

    def check_problem_factors(self) -> bool:
        # Check divisibility for the for loop.
        return self.factors["n_loss"] % (2 * self.factors["gavg"]) == 0

    def gen_simul_pert_vec(self, dim: int) -> list[int]:
        """
        Generate a new simulatanious pertubation vector with a 50/50 probability
        discrete distribution, with values of -1 and 1. The vector size is the
        problem's dimension. The vector components are independent from each other.

        Parameters
        ----------
        dim : int
            Length of the vector.

        Returns
        -------
        list
            Vector of -1's and 1's.
        """
        prob_list = self.rng_list[2].choices([-1, 1], [0.5, 0.5], k=dim)
        return prob_list

    def solve(self, problem: Problem) -> tuple[list[Solution], list[int]]:
        """
        Run a single macroreplication of a solver on a problem.

        Parameters
        ----------
        problem : Problem object
            simulation-optimization problem to solve
        crn_across_solns : bool
            indicates if CRN are used when simulating different solutions

        Returns
        -------
        recommended_solns : list of Solution objects
            list of solutions recommended throughout the budget
        intermediate_budgets : list of ints
            list of intermediate budgets when recommended solutions changes
        """
        recommended_solns = []
        intermediate_budgets = []
        expended_budget = 0
        # problem.minmax = [int(i) for i in problem.minmax]
        # Start at initial solution and record as best.
        theta = problem.factors["initial_solution"]
        theta_sol = self.create_new_solution(tuple(theta), problem)
        recommended_solns.append(theta_sol)
        intermediate_budgets.append(expended_budget)
        # Simulate initial solution.
        problem.simulate(theta_sol, self.factors["n_reps"])
        expended_budget = self.factors["n_reps"]
        # Determine initial value for the parameters c, a, and A (Aalg) (according to Section III.B of Spall (1998)).
        if len(theta_sol.objectives_var) == 1:
            # There's only one index, so we can safely index it.
            c_calculated = np.sqrt(
                theta_sol.objectives_var[0] / self.factors["gavg"]
            )
            c = float(max(c_calculated, 0.0001))
        else:
            # Raise the error to the user
            with np.errstate(all="raise"):
                c_calculated = np.sqrt(
                    max(theta_sol.objectives_var) / self.factors["gavg"]
                )
                c = float(max(c_calculated, 0.0001))
        # Calculating the maximum expected number of loss evaluations per run.
        num_evals = round(
            (problem.factors["budget"] / self.factors["n_reps"])
            * self.factors["eval_pct"]
        )
        aalg = self.factors["iter_pct"] * num_evals / (2 * self.factors["gavg"])
        gbar = np.zeros((1, problem.dim))
        for _ in range(
            int(self.factors["n_loss"] / (2 * self.factors["gavg"]))
        ):
            ghat = np.zeros((1, problem.dim))
            for _ in range(self.factors["gavg"]):
                # Generate a random random direction (delta).
                delta = self.gen_simul_pert_vec(problem.dim)
                # Determine points forward/backward relative to random direction.
                thetaplus = np.add(theta, np.dot(c, delta))
                thetaminus = np.subtract(theta, np.dot(c, delta))
                thetaplus, step_weight_plus = check_cons(
                    thetaplus, theta, problem.lower_bounds, problem.upper_bounds
                )
                thetaminus, step_weight_minus = check_cons(
                    thetaminus,
                    theta,
                    problem.lower_bounds,
                    problem.upper_bounds,
                )
                thetaplus_sol = self.create_new_solution(
                    tuple(thetaplus), problem
                )
                thetaminus_sol = self.create_new_solution(
                    tuple(thetaminus), problem
                )
                # Evaluate two points and update budget spent.
                problem.simulate(thetaplus_sol, self.factors["n_reps"])
                problem.simulate(thetaminus_sol, self.factors["n_reps"])
                expended_budget += 2 * self.factors["n_reps"]
                # Estimate gradient.
                # (-minmax is needed to cast this as a minimization problem,
                # but is not essential here because of the absolute value taken.)
                ghat += np.dot(-1, problem.minmax) * np.divide(
                    (
                        thetaplus_sol.objectives_mean
                        - thetaminus_sol.objectives_mean
                    )
                    / ((step_weight_plus + step_weight_minus) * c),
                    delta,
                )
            gbar += np.abs(np.divide(ghat, self.factors["gavg"]))
        meangbar = np.mean(gbar) / (
            self.factors["n_loss"] / (2 * self.factors["gavg"])
        )

        a_leftside = self.factors["step"] * (
            (aalg + 1) ** self.factors["alpha"]
        )
        if meangbar == 0:
            print(
                "Warning: Division by zero in SPSA solver (meangbar == 0)",
                file=sys.stderr,
            )
            # Follow IEEE 754 standard.
            if a_leftside < 0:
                a = -np.inf
            elif a_leftside > 0:
                a = np.inf
            else:
                a = np.nan
        else:
            a = a_leftside / meangbar
        # Run the main algorithm.
        # Initiate iteration counter.
        k = 0
        ftheta_best = None
        while expended_budget < problem.factors["budget"]:
            k += 1
            # Calculate the gain sequences ak and ck.
            ak = a / (k + aalg) ** self.factors["alpha"]
            ck = c / (k ** self.factors["gamma"])
            # Generate random direction (delta).
            delta = self.gen_simul_pert_vec(problem.dim)
            # Determine points forward/backward relative to random direction.
            thetaplus = np.add(theta, np.dot(ck, delta))
            thetaminus = np.subtract(theta, np.dot(ck, delta))
            thetaplus, step_weight_plus = check_cons(
                thetaplus, theta, problem.lower_bounds, problem.upper_bounds
            )
            thetaminus, step_weight_minus = check_cons(
                thetaminus, theta, problem.lower_bounds, problem.upper_bounds
            )
            thetaplus_sol = self.create_new_solution(tuple(thetaplus), problem)
            thetaminus_sol = self.create_new_solution(
                tuple(thetaminus), problem
            )
            # Evaluate two points and update budget spent.
            problem.simulate(thetaplus_sol, self.factors["n_reps"])
            problem.simulate(thetaminus_sol, self.factors["n_reps"])
            expended_budget += 2 * self.factors["n_reps"]
            # Estimate current solution's objective funtion value by weighted average.
            mean_minus = thetaplus_sol.objectives_mean * step_weight_minus
            mean_plus = thetaminus_sol.objectives_mean * step_weight_plus
            mean_net = mean_minus + mean_plus
            net_step_weight = step_weight_plus + step_weight_minus
            if net_step_weight == 0:
                print(
                    "Warning: Division by zero in SPSA solver (step_weight_minus = step_weight_plus)",
                    file=sys.stderr,
                )
                # Follow IEEE 754 standard.
                if mean_net < 0:
                    ftheta = -np.inf
                elif mean_net > 0:
                    ftheta = np.inf
                else:
                    ftheta = np.nan
            else:
                ftheta = mean_net / net_step_weight
            # If on the first iteration, record the initial solution as best estimated objective.
            if k == 1:
                ftheta_best = ftheta
            # Check if new solution is better than the best recorded and update accordingly.
            if (
                ftheta_best is not None
                and np.dot(-1, problem.minmax) * ftheta
                < np.dot(-1, problem.minmax) * ftheta_best
            ):
                ftheta_best = ftheta
                # Record data from the new best solution.
                recommended_solns.append(theta_sol)
                intermediate_budgets.append(expended_budget)
            # Estimate gradient. (-minmax is needed to cast this as a minimization problem.)
            ghat = np.dot(-1, problem.minmax) * np.divide(
                (thetaplus_sol.objectives_mean - thetaminus_sol.objectives_mean)
                / ((step_weight_plus + step_weight_minus) * c),
                delta,
            )
            # Take step and check feasibility.
            theta_next = np.subtract(theta, np.dot(ak, ghat))
            theta, _ = check_cons(
                theta_next, theta, problem.lower_bounds, problem.upper_bounds
            )
            theta_sol = self.create_new_solution(tuple(theta), problem)
        return recommended_solns, intermediate_budgets


def check_cons(
    candidate_x: np.ndarray,
    new_x: np.ndarray,
    lower_bound: tuple,
    upper_bound: tuple,
) -> tuple[np.ndarray, float]:
    """Evaluates the distance from the new vector (candiate_x) compared to the current vector (new_x) respecting the vector's boundaries of feasibility.
    Returns the evaluated vector (modified_x) and the weight (t2 - how much of a full step took) of the new vector.
    The weight (t2) is used to calculate the weigthed average in the ftheta calculation."""
    # The current step.
    current_step = np.subtract(candidate_x, new_x)
    # Form a matrix to determine the possible stepsize.
    step_size_matrix = np.ones((2, len(candidate_x)))
    for i in range(0, len(candidate_x)):
        if current_step[i] > 0:
            diff = upper_bound[i] - new_x[i]
            if current_step[i] == np.inf:
                print(
                    "Warning: Division by +inf in SPSA solver", file=sys.stderr
                )
                # IEEE 754 standard.
                step_size_matrix[0, i] = 0
            else:
                step_size_matrix[0, i] = diff / current_step[i]
        elif current_step[i] < 0:
            diff = lower_bound[i] - new_x[i]
            if current_step[i] == -np.inf:
                print(
                    "Warning: Division by -inf in SPSA solver", file=sys.stderr
                )
                # IEEE 754 standard.
                step_size_matrix[1, i] = 0
            else:
                step_size_matrix[1, i] = diff / current_step[i]
    # Find the minimum stepsize.
    min_step_size = step_size_matrix.min()
    # Calculate the modified x.
    if min_step_size == 0:
        # If t2 is 0, then there shouldn't be any change.
        modified_x = new_x
    else:
        modified_x = new_x + min_step_size * current_step
    return modified_x, min_step_size<|MERGE_RESOLUTION|>--- conflicted
+++ resolved
@@ -124,15 +124,11 @@
                 "default": 0.1,
             },
         }
-<<<<<<< HEAD
-        self.check_factor_list = {
-            "crn_across_solns": self.check_crn_across_solns,
-=======
 
     @property
     def check_factor_list(self) -> dict[str, Callable]:
         return {
->>>>>>> 7b1772d8
+            "crn_across_solns": self.check_crn_across_solns,
             "alpha": self.check_alpha,
             "gamma": self.check_gamma,
             "step": self.check_step,
@@ -142,12 +138,7 @@
             "eval_pct": self.check_eval_pct,
             "iter_pct": self.check_iter_pct,
         }
-<<<<<<< HEAD
-        super().__init__(fixed_factors)
     
-    def check_alpha(self):
-=======
-
     def __init__(
         self, name: str = "SPSA", fixed_factors: dict | None = None
     ) -> None:
@@ -155,7 +146,6 @@
         super().__init__(name, fixed_factors)
 
     def check_alpha(self) -> None:
->>>>>>> 7b1772d8
         if self.factors["alpha"] <= 0:
             raise ValueError("Alpha must be greater than 0.")
 
@@ -185,14 +175,9 @@
         if 0 >= self.factors["eval_pct"] or self.factors["eval_pct"] > 1:
             raise ValueError("eval_pct must be between 0 and 1.")
 
-<<<<<<< HEAD
-    def check_iter_pct(self):
+    def check_iter_pct(self) -> None:
         if 0 >= self.factors["iter_pct"] or self.factors["iter_pct"] > 1:
             raise ValueError("iter_pct must be between 0 and 1.")
-=======
-    def check_iter_pct(self) -> None:
-        return 0 < self.factors["iter_pct"] <= 1
->>>>>>> 7b1772d8
 
     def check_problem_factors(self) -> bool:
         # Check divisibility for the for loop.
