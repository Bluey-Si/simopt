--- conflicted
+++ resolved
@@ -1,4 +1,3 @@
-<<<<<<< HEAD
 """
 Summary
 -------
@@ -6,11 +5,15 @@
 A detailed description of the model/problem can be found
 `here <https://simopt.readthedocs.io/en/latest/tableallocation.html>`__.
 """
+
 from __future__ import annotations
 
+from typing import Callable
+
 import numpy as np
-from simopt.base import Model, Problem
 from mrg32k3a.mrg32k3a import MRG32k3a
+
+from simopt.base import ConstraintType, Model, Problem, VariableType
 
 
 class TableAllocation(Model):
@@ -58,492 +61,6 @@
     --------
     base.Model
     """
-    def __init__(self, fixed_factors: dict = {}):
-        self.name = "TABLEALLOCATION"
-        self.n_rngs = 3
-        self.n_responses = 2
-        self.factors = fixed_factors
-        self.specifications = {
-            "n_hours": {
-                "description": "number of hours to simulate",
-                "datatype": float,
-                "default": 5.0
-            },
-            "capacity": {
-                "description": "maximum capacity of restaurant",
-                "datatype": int,
-                "default": 80
-            },
-            "table_cap": {
-                "description": "seating capacity of each type of table",
-                "datatype": list,
-                "default": [2, 4, 6, 8]
-            },
-            "lambda": {
-                "description": "average number of arrivals per hour",
-                "datatype": list,
-                "default": [3, 6, 3, 3, 2, 4 / 3, 6 / 5, 1]
-            },
-            "service_time_means": {
-                "description": "mean service time (in minutes)",
-                "datatype": list,
-                "default": [20, 25, 30, 35, 40, 45, 50, 60]
-            },
-            "table_revenue": {
-                "description": "revenue earned for each group size",
-                "datatype": list,
-                "default": [15, 30, 45, 60, 75, 90, 105, 120]
-            },
-            "num_tables": {
-                "description": "number of tables of each capacity",
-                "datatype": list,
-                "default": [10, 5, 4, 2]
-            }
-        }
-        self.check_factor_list = {
-            "n_hours": self.check_n_hours,
-            "capacity": self.check_capacity,
-            "table_cap": self.check_table_cap,
-            "lambda": self.check_lambda,
-            "service_time_means": self.check_service_time_means,
-            "table_revenue": self.check_table_revenue,
-            "num_tables": self.check_num_tables
-        }
-        # Set factors of the simulation model
-        super().__init__(fixed_factors)
-
-    # Check for simulatable factors
-    def check_n_hours(self):
-        if self.factors["n_hours"] <= 0:
-            raise ValueError("n_hours must be greater than 0.")
-
-    def check_capacity(self):
-        if self.factors["capacity"] <= 0:
-            raise ValueError("capacity must be greater than 0.")
-
-    def check_table_cap(self):
-        if self.factors["table_cap"] <= [0, 0, 0, 0]:
-            raise ValueError("All elements in table_cap must be greater than 0.")
-
-    def check_lambda(self):
-        return self.factors["lambda"] >= [0] * max(self.factors["table_cap"])
-
-    def check_service_time_means(self):
-        return self.factors["service_time_means"] > [0] * max(self.factors["table_cap"])
-
-    def check_table_revenue(self):
-        return self.factors["table_revenue"] >= [0] * max(self.factors["table_cap"])
-
-    def check_num_tables(self):
-        if self.factors["num_tables"] < [0, 0, 0, 0]:
-            raise ValueError("Each element in num_tables must be greater than or equal to 0.")
-
-    def check_simulatable_factors(self):
-        if len(self.factors["num_tables"]) != len(self.factors["table_cap"]):
-            raise ValueError("The length of num_tables must be equal to the length of table_cap.")
-        elif len(self.factors["lambda"]) != max(self.factors["table_cap"]):
-            raise ValueError("The length of lamda must be equal to the maximum value in table_cap.")
-        elif len(self.factors["lambda"]) != len(self.factors["service_time_means"]):
-            raise ValueError("The length of lambda must be equal to the length of service_time_means.")
-        elif len(self.factors["service_time_means"]) != len(self.factors["table_revenue"]):
-            raise ValueError("The length of service_time_means must be equal to the length of table_revenue.")
-        else:
-            return True
-
-    def replicate(self, rng_list: list["MRG32k3a"]) -> tuple[dict, dict]:
-        """
-        Simulate a single replication for the current model factors.
-
-        Arguments
-        ---------
-        rng_list : [list]  [mrg32k3a.mrg32k3a.MRG32k3a]
-            rngs for model to use when simulating a replication
-
-        Returns
-        -------
-        responses : dict
-            performance measures of interest
-
-            ``total_revenue``
-                Total revenue earned over the simulation period.
-            ``service_rate``
-                Fraction of customer arrivals that are seated.
-
-        """
-        # Designate separate random number generators.
-        arrival_rng = rng_list[0]
-        group_size_rng = rng_list[1]
-        service_rng = rng_list[2]
-        # Track total revenue.
-        total_rev = 0
-        # Track table availability.
-        # (i,j) is the time that jth table of size i becomes available.
-        table_avail = np.zeros((4, max(self.factors["num_tables"])))
-        # Generate total number of arrivals in the period
-        n_arrivals = arrival_rng.poissonvariate(round(self.factors["n_hours"] * sum(self.factors["lambda"])))
-        # Generate arrival times in minutes
-        arrival_times = 60 * np.sort([arrival_rng.uniform(0, self.factors["n_hours"]) for _ in range(n_arrivals)])
-        # Track seating rate
-        found = np.zeros(n_arrivals)
-        # Pass through all arrivals of groups to the restaurants.
-        for n in range(n_arrivals):
-            # Determine group size.
-            group_size = group_size_rng.choices(population=range(1, max(self.factors["table_cap"]) + 1), weights=self.factors["lambda"])[0]
-            # Find smallest table size to start search.
-            table_size_idx = 0
-            while self.factors["table_cap"][table_size_idx] < group_size:
-                table_size_idx = table_size_idx + 1
-            # Find smallest available table.
-            for k in range(table_size_idx, len(self.factors["num_tables"])):
-                for j in range(self.factors["num_tables"][k]):
-                    # Check if table is currently available.
-                    if table_avail[k, j] < arrival_times[n]:
-                        found[n] = 1
-                        break
-                if found[n] == 1:
-                    break
-            if found[n] == 1:
-                # Sample service time.
-                service_time = service_rng.expovariate(lambd=1 / self.factors["service_time_means"][group_size - 1])
-                # Update table availability.
-                table_avail[k, j] = table_avail[k, j] + service_time
-                # Update revenue.
-                total_rev = total_rev + self.factors["table_revenue"][group_size - 1]
-        # Calculate responses from simulation data.
-        responses = {"total_revenue": total_rev,
-                     "service_rate": sum(found) / len(found)
-                     }
-        gradients = {response_key: {factor_key: np.nan for factor_key in self.specifications} for response_key in responses}
-        return responses, gradients
-
-
-"""
-Summary
--------
-Maximize the total expected revenue for a restaurant operation.
-"""
-
-
-class TableAllocationMaxRev(Problem):
-    """
-    Class to make table allocation simulation-optimization problems.
-
-    Attributes
-    ----------
-    name : str
-        name of problem
-    dim : int
-        number of decision variables
-    n_objectives : int
-        number of objectives
-    n_stochastic_constraints : int
-        number of stochastic constraints
-    minmax : tuple of int (+/- 1)
-        indicator of maximization (+1) or minimization (-1) for each objective
-    constraint_type : str
-        description of constraints types:
-            "unconstrained", "box", "deterministic", "stochastic"
-    variable_type : str
-        description of variable types:
-            "discrete", "continuous", "mixed"
-    gradient_available : bool
-        indicates if gradient of objective function is available
-    optimal_value : tuple
-        optimal objective function value
-    optimal_solution : tuple
-        optimal solution
-    model : base.Model
-        associated simulation model that generates replications
-    model_default_factors : dict
-        default values for overriding model-level default factors
-    model_fixed_factors : dict
-        combination of overriden model-level factors and defaults
-    model_decision_factors : set of str
-        set of keys for factors that are decision variables
-    rng_list : [list]  [mrg32k3a.mrg32k3a.MRG32k3a]
-        list of RNGs used to generate a random initial solution
-        or a random problem instance
-    factors : dict
-        changeable factors of the problem
-            initial_solution : tuple
-                default initial solution from which solvers start
-            budget : int > 0
-                max number of replications (fn evals) for a solver to take
-    specifications : dict
-        details of each factor (for GUI, data validation, and defaults)
-
-    Arguments
-    ---------
-    name : str
-        user-specified name of problem
-    fixed_factors : dict
-        dictionary of user-specified problem factors
-    model_fixed factors : dict
-        subset of user-specified non-decision factors to pass through to the model
-
-    See also
-    --------
-    base.Problem
-    """
-    def __init__(self, name: str = "TABLEALLOCATION-1", fixed_factors: dict = {}, model_fixed_factors: dict = {}):
-        self.name = name
-        self.dim = 4
-        self.n_objectives = 1
-        self.n_stochastic_constraints = 0
-        self.minmax = (1,)
-        self.constraint_type = "deterministic"
-        self.variable_type = "discrete"
-        self.lower_bounds = ([0, 0, 0, 0])
-        self.upper_bounds = ([np.inf, np.inf, np.inf, np.inf])
-        self.gradient_available = False
-        self.optimal_value = None
-        self.optimal_solution = None
-        self.model_default_factors = {}
-        self.model_decision_factors = {"num_tables"}
-        self.factors = fixed_factors
-        self.specifications = {
-            "initial_solution": {
-                "description": "initial solution",
-                "datatype": tuple,
-                "default": (10, 5, 4, 2)
-            },
-            "budget": {
-                "description": "max # of replications for a solver to take",
-                "datatype": int,
-                "default": 1000
-            }
-        }
-        self.check_factor_list = {
-            "initial_solution": self.check_initial_solution,
-            "budget": self.check_budget
-        }
-        super().__init__(fixed_factors, model_fixed_factors)
-        # Instantiate model with fixed factors and overwritten defaults.
-        self.model = TableAllocation(self.model_fixed_factors)
-
-    def vector_to_factor_dict(self, vector):
-        """
-        Convert a vector of variables to a dictionary with factor keys
-
-        Arguments
-        ---------
-        vector : tuple
-            vector of values associated with decision variables
-
-        Returns
-        -------
-        factor_dict : dict
-            dictionary with factor keys and associated values
-        """
-        factor_dict = {
-            "num_tables": vector[:]
-        }
-        return factor_dict
-
-    def factor_dict_to_vector(self, factor_dict):
-        """
-        Convert a dictionary with factor keys to a vector
-        of variables.
-
-        Arguments
-        ---------
-        factor_dict : dict
-            dictionary with factor keys and associated values
-
-        Returns
-        -------
-        vector : tuple
-            vector of values associated with decision variables
-        """
-        vector = (factor_dict["num_tables"],)
-        return vector
-
-    def response_dict_to_objectives(self, response_dict):
-        """
-        Convert a dictionary with response keys to a vector
-        of objectives.
-
-        Arguments
-        ---------
-        response_dict : dict
-            dictionary with response keys and associated values
-
-        Returns
-        -------
-        objectives : tuple
-            vector of objectives
-        """
-        objectives = (response_dict["total_revenue"],)
-        return objectives
-
-    def response_dict_to_stoch_constraints(self, response_dict):
-        """
-        Convert a dictionary with response keys to a vector
-        of left-hand sides of stochastic constraints: E[Y] <= 0
-
-        Arguments
-        ---------
-        response_dict : dict
-            dictionary with response keys and associated values
-
-        Returns
-        -------
-        stoch_constraints : tuple
-            vector of LHSs of stochastic constraint
-        """
-        stoch_constraints = None
-        return stoch_constraints
-
-    def deterministic_objectives_and_gradients(self, x):
-        """
-        Compute deterministic components of objectives for a solution `x`.
-
-        Arguments
-        ---------
-        x : tuple
-            vector of decision variables
-
-        Returns
-        -------
-        det_objectives : tuple
-            vector of deterministic components of objectives
-        det_objectives_gradients : tuple
-            vector of gradients of deterministic components of objectives
-        """
-        det_objectives = (0,)
-        det_objectives_gradients = ((0,) * self.dim,)
-        return det_objectives, det_objectives_gradients
-
-    def deterministic_stochastic_constraints_and_gradients(self, x):
-        """
-        Compute deterministic components of stochastic constraints
-        for a solution `x`.
-
-        Arguments
-        ---------
-        x : tuple
-            vector of decision variables
-
-        Returns
-        -------
-        det_stoch_constraints : tuple
-            vector of deterministic components of stochastic constraints
-        det_stoch_constraints_gradients : tuple
-            vector of gradients of deterministic components of
-            stochastic constraints
-        """
-        det_stoch_constraints = None
-        det_stoch_constraints_gradients = None
-        return det_stoch_constraints, det_stoch_constraints_gradients
-
-    def check_deterministic_constraints(self, x):
-        """
-        Check if a solution `x` satisfies the problem's deterministic
-        constraints.
-
-        Arguments
-        ---------
-        x : tuple
-            vector of decision variables
-
-        Returns
-        -------
-        satisfies : bool
-            indicates if solution `x` satisfies the deterministic constraints.
-        """
-        return (np.sum(np.multiply(self.model_fixed_factors["table_cap"], x)) <= self.model_fixed_factors["capacity"])
-
-    def get_random_solution(self, rand_sol_rng):
-        """
-        Generate a random solution for starting or restarting solvers.
-
-        Arguments
-        ---------
-        rand_sol_rng : mrg32k3a.mrg32k3a.MRG32k3a
-            random-number generator used to sample a new random solution
-
-        Returns
-        -------
-        x : tuple
-            vector of decision variables
-        """
-        # Add new tables of random size to the restaurant until the capacity is reached.
-        # TO DO: Replace this with call to integer_random_vector_from_simplex().
-        # The different-weight case is not yet implemented.
-        allocated = 0
-        num_tables = [0, 0, 0, 0]
-        while allocated < self.model_fixed_factors["capacity"]:
-            table = rand_sol_rng.randint(0, len(self.model_fixed_factors["table_cap"]) - 1)
-            if self.model_fixed_factors["table_cap"][table] <= (self.model_fixed_factors["capacity"] - allocated):
-                num_tables[table] = num_tables[table] + 1
-                allocated = allocated + self.model_fixed_factors["table_cap"][table]
-            elif self.model_fixed_factors["table_cap"][0] > (self.model_fixed_factors["capacity"] - allocated):
-                break
-        return tuple(num_tables)
-=======
-"""
-Summary
--------
-Simulate multiple periods of arrival and seating at a restaurant.
-A detailed description of the model/problem can be found
-`here <https://simopt.readthedocs.io/en/latest/tableallocation.html>`__.
-"""
-
-from __future__ import annotations
-
-from typing import Callable
-
-import numpy as np
-from mrg32k3a.mrg32k3a import MRG32k3a
-
-from simopt.base import ConstraintType, Model, Problem, VariableType
-
-
-class TableAllocation(Model):
-    """
-    A model that simulates a table capacity allocation problem at a restaurant
-    with a homogenous Poisson arrvial process and exponential service times.
-    Returns expected maximum revenue.
-
-    Attributes
-    ----------
-    name : str
-        name of model
-    n_rngs : int
-        number of random-number generators used to run a simulation replication
-    n_responses : int
-        number of responses (performance measures)
-    factors : dict
-        changeable factors of the simulation model
-    specifications : dict
-        details of each factor (for GUI, data validation, and defaults)
-    check_factor_list : dict
-        switch case for checking factor simulatability
-
-    Parameters
-    ----------
-    fixed_factors : dict
-        fixed_factors of the simulation model
-
-        ``n_hours``
-            Number of hours to simulate (`int`)
-        ``capacity``
-            Maximum total capacity (`int`)
-        ``table_cap``
-            Capacity of each type of table (`int`)
-        ``lambda``
-            Average number of arrivals per hour (`flt`)
-        ``service_time_means``
-            Mean service time in minutes (`flt`)
-        ``table_revenue``
-            Per table revenue earned (`flt`)
-        ``num_tables``
-            Number of tables of each capacity (`int`)
-
-    See also
-    --------
-    base.Model
-    """
 
     @property
     def name(self) -> str:
@@ -614,44 +131,40 @@
         super().__init__(fixed_factors)
 
     # Check for simulatable factors
-    def check_n_hours(self) -> bool:
-        return self.factors["n_hours"] > 0
-
-    def check_capacity(self) -> bool:
-        return self.factors["capacity"] > 0
-
-    def check_table_cap(self) -> bool:
-        return self.factors["table_cap"] > [0, 0, 0, 0]
-
-    def check_lambda(self) -> bool:
+    def check_n_hours(self):
+        if self.factors["n_hours"] <= 0:
+            raise ValueError("n_hours must be greater than 0.")
+
+    def check_capacity(self):
+        if self.factors["capacity"] <= 0:
+            raise ValueError("capacity must be greater than 0.")
+
+    def check_table_cap(self):
+        if self.factors["table_cap"] <= [0, 0, 0, 0]:
+            raise ValueError("All elements in table_cap must be greater than 0.")
+
+    def check_lambda(self):
         return self.factors["lambda"] >= [0] * max(self.factors["table_cap"])
 
-    def check_service_time_means(self) -> bool:
-        return self.factors["service_time_means"] > [0] * max(
-            self.factors["table_cap"]
-        )
-
-    def check_table_revenue(self) -> bool:
-        return self.factors["table_revenue"] >= [0] * max(
-            self.factors["table_cap"]
-        )
-
-    def check_num_tables(self) -> bool:
-        return self.factors["num_tables"] >= [0, 0, 0, 0]
-
-    def check_simulatable_factors(self) -> bool:
+    def check_service_time_means(self):
+        return self.factors["service_time_means"] > [0] * max(self.factors["table_cap"])
+
+    def check_table_revenue(self):
+        return self.factors["table_revenue"] >= [0] * max(self.factors["table_cap"])
+
+    def check_num_tables(self):
+        if self.factors["num_tables"] < [0, 0, 0, 0]:
+            raise ValueError("Each element in num_tables must be greater than or equal to 0.")
+
+    def check_simulatable_factors(self):
         if len(self.factors["num_tables"]) != len(self.factors["table_cap"]):
-            return False
+            raise ValueError("The length of num_tables must be equal to the length of table_cap.")
         elif len(self.factors["lambda"]) != max(self.factors["table_cap"]):
-            return False
-        elif len(self.factors["lambda"]) != len(
-            self.factors["service_time_means"]
-        ):
-            return False
-        elif len(self.factors["service_time_means"]) != len(
-            self.factors["table_revenue"]
-        ):
-            return False
+            raise ValueError("The length of lamda must be equal to the maximum value in table_cap.")
+        elif len(self.factors["lambda"]) != len(self.factors["service_time_means"]):
+            raise ValueError("The length of lambda must be equal to the length of service_time_means.")
+        elif len(self.factors["service_time_means"]) != len(self.factors["table_revenue"]):
+            raise ValueError("The length of service_time_means must be equal to the length of table_revenue.")
         else:
             return True
 
@@ -1073,5 +586,4 @@
                 self.model_fixed_factors["capacity"] - allocated
             ):
                 break
-        return tuple(num_tables)
->>>>>>> 7b1772d8
+        return tuple(num_tables)