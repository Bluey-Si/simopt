<<<<<<< HEAD
"""
Summary
-------
Simulate demand at facilities.
A detailed description of the model/problem can be found
`here <https://simopt.readthedocs.io/en/latest/facilitysizing.html>`__.
"""
from __future__ import annotations

import numpy as np
from simopt.base import Model, Problem
from mrg32k3a.mrg32k3a import MRG32k3a


class FacilitySize(Model):
    """
    A model that simulates a facilitysize problem with a
    multi-variate normal distribution.
    Returns the probability of violating demand in each scenario.

    Attributes
    ----------
    name : string
        name of model
    n_rngs : int
        number of random-number generators used to run a simulation replication
    n_responses : int
        number of responses (performance measures)
    factors : dict
        changeable factors of the simulation model
    specifications : dict
        details of each factor (for GUI and data validation)
    check_factor_list : dict
        switch case for checking factor simulatability

    Arguments
    ---------
    fixed_factors : nested dict
        fixed factors of the simulation model

    See also
    --------
    base.Model
    """
    def __init__(self, fixed_factors: dict = {}):
        self.name = "FACSIZE"
        self.n_rngs = 1
        self.n_responses = 3
        self.specifications = {
            "mean_vec": {
                "description": "location parameters of the multivariate normal distribution",
                "datatype": list,
                "default": [100, 100, 100]
            },
            "cov": {
                "description": "covariance of multivariate normal distribution",
                "datatype": list,
                "default": [[2000, 1500, 500], [1500, 2000, 750], [500, 750, 2000]]
            },
            "capacity": {
                "description": "capacity",
                "datatype": list,
                "default": [150, 300, 400]
            },
            "n_fac": {
                "description": "number of facilities",
                "datatype": int,
                "default": 3
            }
        }
        self.check_factor_list = {
            "mean_vec": self.check_mean_vec,
            "cov": self.check_cov,
            "capacity": self.check_capacity,
            "n_fac": self.check_n_fac
        }
        # Set factors of the simulation model.
        super().__init__(fixed_factors)

    def check_mean_vec(self):
        if any(mean <= 0 for mean in self.factors["mean_vec"]):
            raise ValueError("All elements in mean_vec must be greater than 0.")

    def check_cov(self):
        try:
            np.linalg.cholesky(np.matrix(self.factors["cov"]))
            return True
        except np.linalg.linalg.LinAlgError as err:
            if 'Matrix is not positive definite' in err.message:
                return False
            else:
                raise
        return

    def check_capacity(self):
        if len(self.factors["capacity"]) != self.factors["n_fac"]:
            raise ValueError("The length of capacity must equal n_fac.")

    def check_n_fac(self):
        if self.factors["n_fac"] <= 0:
            raise ValueError("n_fac must be greater than 0.")

    def check_simulatable_factors(self):
        if len(self.factors["capacity"]) != self.factors["n_fac"]:
            raise ValueError("The length of capacity must be equal to n_fac.")
        elif len(self.factors["mean_vec"]) != self.factors["n_fac"]:
            raise ValueError("The length of mean_vec must be equal to n_fac.")
        elif len(self.factors["cov"]) != self.factors["n_fac"]:
            raise ValueError("The length of cov must be equal to n_fac.")
        elif len(self.factors["cov"][0]) != self.factors["n_fac"]:
            raise ValueError("The length of cov[0] must be equal to n_fac.")
        else:
            return True

    def replicate(self, rng_list: list["MRG32k3a"]) -> tuple[dict, dict]:
        """
        Simulate a single replication for the current model factors.

        Args:
            rng_list : list of mrg32k3a.mrg32k3a.MRG32k3a objects
                rngs for model to use when simulating a replication

        Returns:
            A tuple containing both a dictionary of responses and a dictionary
            of gradient estimates for each response.
            The responses dictionary contains the following keys:
            stockout_flag : boolean
            false - all facilities satisfy the demand, true - at least one of the facilities did not satisfy the demand
            n_fac_stockout : integer
            the number of facilities which cannot satisfy the demand
            n_cut : integer
            the number of toal demand which cannot be satisfied
        """
        # Designate RNG for demands.
        demand_rng = rng_list[0]
        stockout_flag = 0
        n_fac_stockout = 0
        n_cut = 0
        # Generate random demands at facilities from truncated multivariate normal distribution.
        demand = demand_rng.mvnormalvariate(self.factors["mean_vec"], self.factors["cov"], factorized=False)
        while np.any(demand < 0):
            demand = demand_rng.mvnormalvariate(self.factors["mean_vec"], self.factors["cov"], factorized=False)
        # Check for stockouts.
        for i in range(self.factors["n_fac"]):
            if demand[i] > self.factors["capacity"][i]:
                n_fac_stockout = n_fac_stockout + 1
                stockout_flag = 1
                n_cut += demand[i] - self.factors["capacity"][i]
        # Compose responses and gradients.
        responses = {'stockout_flag': stockout_flag,
                     'n_fac_stockout': n_fac_stockout,
                     'n_cut': n_cut}
        gradients = {response_key: {factor_key: np.nan for factor_key in self.specifications} for response_key in responses}
        return responses, gradients


"""
Summary
-------
Minimize the (deterministic) total cost of installing capacity at
facilities subject to a chance constraint on stockout probability.
"""


class FacilitySizingTotalCost(Problem):
    """
    Base class to implement simulation-optimization problems.

    Attributes
    ----------
    name : string
        name of problem
    dim : int
        number of decision variables
    n_objectives : int
        number of objectives
    n_stochastic_constraints : int
        number of stochastic constraints
    minmax : tuple of int (+/- 1)
        indicator of maximization (+1) or minimization (-1) for each objective
    constraint_type : string
        description of constraints types:
            "unconstrained", "box", "deterministic", "stochastic"
    variable_type : string
        description of variable types:
            "discrete", "continuous", "mixed"
    lower_bounds : tuple
        lower bound for each decision variable
    upper_bounds : tuple
        upper bound for each decision variable
    gradient_available : bool
        indicates if gradient of objective function is available
    optimal_value : float
        optimal objective function value
    optimal_solution : tuple
        optimal solution
    model : Model object
        associated simulation model that generates replications
    model_default_factors : dict
        default values for overriding model-level default factors
    model_fixed_factors : dict
        combination of overriden model-level factors and defaults
    model_decision_factors : set of str
        set of keys for factors that are decision variables
    rng_list : list of mrg32k3a.mrg32k3a.MRG32k3a objects
        list of RNGs used to generate a random initial solution
        or a random problem instance
    factors : dict
        changeable factors of the problem
            initial_solution : tuple
                default initial solution from which solvers start
            budget : int > 0
                max number of replications (fn evals) for a solver to take
    specifications : dict
        details of each factor (for GUI, data validation, and defaults)

    Arguments
    ---------
    name : str
        user-specified name for problem
    fixed_factors : dict
        dictionary of user-specified problem factors
    model_fixed factors : dict
        subset of user-specified non-decision factors to pass through to the model

    See also
    --------
    base.Problem
    """
    def __init__(self, name: str = "FACSIZE-1", fixed_factors: dict = {}, model_fixed_factors: dict = {}):
        self.name = name
        self.n_objectives = 1
        self.n_stochastic_constraints = 1
        self.minmax = (-1,)
        self.constraint_type = "stochastic"
        self.variable_type = "continuous"
        self.gradient_available = True
        self.optimal_value = None
        self.optimal_solution = None  # (185, 185, 185)
        self.model_default_factors = {}
        self.model_decision_factors = {"capacity"}
        self.factors = fixed_factors
        self.specifications = {
            "initial_solution": {
                "description": "Initial solution from which solvers start.",
                "datatype": tuple,
                "default": (300, 300, 300)
            },
            "budget": {
                "description": "Max # of replications for a solver to take.",
                "datatype": int,
                "default": 10000
            },
            "installation_costs": {
                "description": "Cost to install a unit of capacity at each facility.",
                "datatype": tuple,
                "default": (1, 1, 1)
            },
            "epsilon": {
                "description": "Maximum allowed probability of stocking out.",
                "datatype": float,
                "default": 0.05
            }
        }
        self.check_factor_list = {
            "initial_solution": self.check_initial_solution,
            "budget": self.check_budget,
            "installation_costs": self.check_installation_costs,
            "epsilon": self.check_epsilon
        }
        super().__init__(fixed_factors, model_fixed_factors)
        # Instantiate model with fixed factors and over-riden defaults.
        self.model = FacilitySize(self.model_fixed_factors)
        self.dim = self.model.factors["n_fac"]
        self.lower_bounds = (0,) * self.model.factors["n_fac"]
        self.upper_bounds = (np.inf,) * self.model.factors["n_fac"]

    def check_installation_costs(self):
        if len(self.factors["installation_costs"]) != self.model.factors["n_fac"]:
            raise ValueError("The length of installation_costs must equal n_fac.")
        elif any([elem < 0 for elem in self.factors["installation_costs"]]):
            raise ValueError("All elements in installation_costs must be greater than or equal to 0.")
        else:
            return True

    def check_epsilon(self):
        if 0 > self.factors["epsilon"] or self.factors["epsilon"] > 1:
            raise ValueError("epsilon must be greater than or equal to 0 and less than or equal to 1.")

    def vector_to_factor_dict(self, vector):
        """
        Convert a vector of variables to a dictionary with factor keys

        Arguments
        ---------
        vector : tuple
            vector of values associated with decision variables

        Returns
        -------
        factor_dict : dictionary
            dictionary with factor keys and associated values
        """
        factor_dict = {
            "capacity": vector[:]
        }
        return factor_dict

    def factor_dict_to_vector(self, factor_dict):
        """
        Convert a dictionary with factor keys to a vector
        of variables.

        Arguments
        ---------
        factor_dict : dictionary
            dictionary with factor keys and associated values

        Returns
        -------
        vector : tuple
            vector of values associated with decision variables
        """
        vector = tuple(factor_dict["capacity"])
        return vector

    def factor_dict_to_vector_gradients(self, factor_dict):
        """Convert a dictionary with factor keys to a gradient vector.

        Notes
        -----
        A subclass of ``base.Problem`` can have its own custom
        ``factor_dict_to_vector_gradients`` method if the
        objective is deterministic.

        Parameters
        ----------
        factor_dict : dict
            Dictionary with factor keys and associated values.

        Returns
        -------
        vector : tuple
            Vector of partial derivatives associated with decision variables.
        """
        vector = (np.nan * len(self.model.factors["capacity"]),)
        return vector

    def response_dict_to_objectives(self, response_dict):
        """
        Convert a dictionary with response keys to a vector
        of objectives.

        Arguments
        ---------
        response_dict : dictionary
            dictionary with response keys and associated values

        Returns
        -------
        objectives : tuple
            vector of objectives
        """
        objectives = (0,)
        return objectives

    def response_dict_to_objectives_gradients(self, response_dict):
        """Convert a dictionary with response keys to a vector
        of gradients.

        Notes
        -----
        A subclass of ``base.Problem`` can have its own custom
        ``response_dict_to_objectives_gradients`` method if the
        objective is deterministic.

        Parameters
        ----------
        response_dict : dict
            Dictionary with response keys and associated values.

        Returns
        -------
        tuple
            Vector of gradients.
        """
        return ((0,) * len(self.model.factors["capacity"]),)

    def response_dict_to_stoch_constraints(self, response_dict):
        """
        Convert a dictionary with response keys to a vector
        of left-hand sides of stochastic constraints: E[Y] <= 0

        Arguments
        ---------
        response_dict : dictionary
            dictionary with response keys and associated values

        Returns
        -------
        stoch_constraints : tuple
            vector of LHSs of stochastic constraint
        """
        stoch_constraints = (response_dict["stockout_flag"],)
        return stoch_constraints

    def deterministic_stochastic_constraints_and_gradients(self, x):
        """
        Compute deterministic components of stochastic constraints for a solution `x`.

        Arguments
        ---------
        x : tuple
            vector of decision variables

        Returns
        -------
        det_stoch_constraints : tuple
            vector of deterministic components of stochastic constraints
        det_stoch_constraints_gradients : tuple
            vector of gradients of deterministic components of stochastic constraints
        """
        det_stoch_constraints = (-self.factors["epsilon"],)
        det_stoch_constraints_gradients = ((0,),)
        return det_stoch_constraints, det_stoch_constraints_gradients

    def deterministic_objectives_and_gradients(self, x):
        """
        Compute deterministic components of objectives for a solution `x`.

        Arguments
        ---------
        x : tuple
            vector of decision variables

        Returns
        -------
        det_objectives : tuple
            vector of deterministic components of objectives
        det_objectives_gradients : tuple
            vector of gradients of deterministic components of objectives
        """
        det_objectives = (np.dot(self.factors["installation_costs"], x),)
        det_objectives_gradients = (tuple(self.factors["installation_costs"]),)
        return det_objectives, det_objectives_gradients

    def check_deterministic_constraints(self, x):
        """
        Check if a solution `x` satisfies the problem's deterministic constraints.

        Arguments
        ---------
        x : tuple
            vector of decision variables

        Returns
        -------
        satisfies : bool
            indicates if solution `x` satisfies the deterministic constraints.
        """
        # Check box constraints.
        box_feasible = super().check_deterministic_constraints(x)
        return box_feasible

    def get_random_solution(self, rand_sol_rng):
        """
        Generate a random solution for starting or restarting solvers.

        Arguments
        ---------
        rand_sol_rng : mrg32k3a.mrg32k3a.MRG32k3a object
            random-number generator used to sample a new random solution

        Returns
        -------
        x : tuple
            vector of decision variables
        """
        cov_matrix = np.diag([x**2 for x in self.factors["initial_solution"]])
        x = rand_sol_rng.mvnormalvariate(self.factors["initial_solution"], cov_matrix, factorized=False)
        while np.any(x < 0):
            x = rand_sol_rng.mvnormalvariate(self.factors["initial_solution"], cov_matrix, factorized=False)
        return tuple(x)


"""
Summary
-------
Maximize the probability of not stocking out subject to a budget
constraint on the total cost of installing capacity.
"""


class FacilitySizingMaxService(Problem):
    """
    Base class to implement simulation-optimization problems.

    Attributes
    ----------
    name : string
        name of problem
    dim : int
        number of decision variables
    n_objectives : int
        number of objectives
    n_stochastic_constraints : int
        number of stochastic constraints
    minmax : tuple of int (+/- 1)
        indicator of maximization (+1) or minimization (-1) for each objective
    constraint_type : string
        description of constraints types:
            "unconstrained", "box", "deterministic", "stochastic"
    variable_type : string
        description of variable types:
            "discrete", "continuous", "mixed"
    lower_bounds : tuple
        lower bound for each decision variable
    upper_bounds : tuple
        upper bound for each decision variable
    gradient_available : bool
        indicates if gradient of objective function is available
    optimal_value : tuple
        optimal objective function value
    optimal_solution : tuple
        optimal solution
    model : Model object
        associated simulation model that generates replications
    model_default_factors : dict
        default values for overriding model-level default factors
    model_fixed_factors : dict
        combination of overriden model-level factors and defaults
    model_decision_factors : set of str
        set of keys for factors that are decision variables
    rng_list : list of mrg32k3a.mrg32k3a.MRG32k3a objects
        list of RNGs used to generate a random initial solution
        or a random problem instance
    factors : dict
        changeable factors of the problem
            initial_solution : tuple
                default initial solution from which solvers start
            budget : int > 0
                max number of replications (fn evals) for a solver to take
    specifications : dict
        details of each factor (for GUI, data validation, and defaults)

    Arguments
    ---------
    name : str
        user-specified name for problem
    fixed_factors : dict
        dictionary of user-specified problem factors
    model_fixed factors : dict
        subset of user-specified non-decision factors to pass through to the model

    See also
    --------
    base.Problem
    """
    def __init__(self, name: str = "FACSIZE-2", fixed_factors: dict = {}, model_fixed_factors: dict = {}):
        self.name = name
        self.n_objectives = 1
        self.n_stochastic_constraints = 0
        self.minmax = (1,)
        self.constraint_type = "deterministic"
        self.variable_type = "continuous"
        self.gradient_available = False
        self.optimal_value = None
        self.optimal_solution = None  # (175, 179, 143)
        self.model_default_factors = {}
        self.model_decision_factors = {"capacity"}
        self.factors = fixed_factors
        self.specifications = {
            "initial_solution": {
                "description": "Initial solution from which solvers start.",
                "datatype": tuple,
                "default": (100, 100, 100)
            },
            "budget": {
                "description": "Max # of replications for a solver to take.",
                "datatype": int,
                "default": 10000
            },
            "installation_costs": {
                "description": "Cost to install a unit of capacity at each facility.",
                "datatype": tuple,
                "default": (1, 1, 1)
            },
            "installation_budget": {
                "description": "Total budget for installation costs.",
                "datatype": float,
                "default": 500.0
            }
        }
        self.check_factor_list = {
            "initial_solution": self.check_initial_solution,
            "budget": self.check_budget,
            "installation_costs": self.check_installation_costs,
            "installation_budget": self.check_installation_budget
        }
        super().__init__(fixed_factors, model_fixed_factors)
        # Instantiate model with fixed factors and over-riden defaults.
        self.model = FacilitySize(self.model_fixed_factors)
        self.dim = self.model.factors["n_fac"]
        self.lower_bounds = (0,) * self.model.factors["n_fac"]
        self.upper_bounds = (np.inf,) * self.model.factors["n_fac"]

    def check_installation_costs(self):
        if len(self.factors["installation_costs"]) != self.model.factors["n_fac"]:
            raise ValueError("The length of installation_costs must equal n_fac")
        elif any([elem < 0 for elem in self.factors["installation_costs"]]):
            raise ValueError("All elements in installation_costs must be greater than or equal to 0.")
        else:
            return True

    def check_installation_budget(self):
        if self.factors["installation_budget"] <= 0:
            raise ValueError("installation_budget must be greater than 0.")

    def vector_to_factor_dict(self, vector):
        """
        Convert a vector of variables to a dictionary with factor keys

        Arguments
        ---------
        vector : tuple
            vector of values associated with decision variables

        Returns
        -------
        factor_dict : dictionary
            dictionary with factor keys and associated values
        """
        factor_dict = {
            "capacity": vector[:]
        }
        return factor_dict

    def factor_dict_to_vector(self, factor_dict):
        """
        Convert a dictionary with factor keys to a vector
        of variables.

        Arguments
        ---------
        factor_dict : dictionary
            dictionary with factor keys and associated values

        Returns
        -------
        vector : tuple
            vector of values associated with decision variables
        """
        vector = tuple(factor_dict["capacity"])
        return vector

    def response_dict_to_objectives(self, response_dict):
        """
        Convert a dictionary with response keys to a vector
        of objectives.

        Arguments
        ---------
        response_dict : dictionary
            dictionary with response keys and associated values

        Returns
        -------
        objectives : tuple
            vector of objectives
        """
        objectives = (1 - response_dict["stockout_flag"],)
        return objectives

    def response_dict_to_stoch_constraints(self, response_dict):
        """
        Convert a dictionary with response keys to a vector
        of left-hand sides of stochastic constraints: E[Y] <= 0

        Arguments
        ---------
        response_dict : dictionary
            dictionary with response keys and associated values

        Returns
        -------
        stoch_constraints : tuple
            vector of LHSs of stochastic constraint
        """
        stoch_constraints = None
        return stoch_constraints

    def deterministic_objectives_and_gradients(self, x):
        """
        Compute deterministic components of objectives for a solution `x`.

        Arguments
        ---------
        x : tuple
            vector of decision variables

        Returns
        -------
        det_objectives : tuple
            vector of deterministic components of objectives
        det_objectives_gradients : tuple
            vector of gradients of deterministic components of objectives
        """
        det_objectives = (0,)
        det_objectives_gradients = ((0, 0, 0),)
        return det_objectives, det_objectives_gradients

    def deterministic_stochastic_constraints_and_gradients(self, x):
        """
        Compute deterministic components of stochastic constraints for a solution `x`.

        Arguments
        ---------
        x : tuple
            vector of decision variables

        Returns
        -------
        det_stoch_constraints : tuple
            vector of deterministic components of stochastic constraints
        det_stoch_constraints_gradients : tuple
            vector of gradients of deterministic components of stochastic constraints
        """
        det_stoch_constraints = None
        det_stoch_constraints_gradients = None
        return det_stoch_constraints, det_stoch_constraints_gradients

    def check_deterministic_constraints(self, x):
        """
        Check if a solution `x` satisfies the problem's deterministic constraints.

        Arguments
        ---------
        x : tuple
            vector of decision variables

        Returns
        -------
        satisfies : bool
            indicates if solution `x` satisfies the deterministic constraints.
        """
        # Check budget constraint.
        budget_feasible = np.dot(self.factors["installation_costs"], x) <= self.factors["installation_budget"]
        # Check box constraints.
        box_feasible = super().check_deterministic_constraints(x)
        return budget_feasible * box_feasible

    def get_random_solution(self, rand_sol_rng):
        """
        Generate a random solution for starting or restarting solvers.

        Arguments
        ---------
        rand_sol_rng : mrg32k3a.mrg32k3a.MRG32k3a object
            random-number generator used to sample a new random solution

        Returns
        -------
        x : tuple
            vector of decision variables
        """
        # Generate random vector of length # of facilities of continuous values
        # summing to less than or equal to installation budget.
        x = rand_sol_rng.continuous_random_vector_from_simplex(n_elements=self.model.factors["n_fac"],
                                                               summation=self.factors["installation_budget"],
                                                               exact_sum=False
                                                               )
        return x
=======
"""
Summary
-------
Simulate demand at facilities.
A detailed description of the model/problem can be found
`here <https://simopt.readthedocs.io/en/latest/facilitysizing.html>`__.
"""

from __future__ import annotations

from typing import Callable, Final

import numpy as np
from mrg32k3a.mrg32k3a import MRG32k3a

from simopt.base import ConstraintType, Model, Problem, VariableType

NUM_FACILITIES: Final[int] = 3


class FacilitySize(Model):
    """
    A model that simulates a facilitysize problem with a
    multi-variate normal distribution.
    Returns the probability of violating demand in each scenario.

    Attributes
    ----------
    name : string
        name of model
    n_rngs : int
        number of random-number generators used to run a simulation replication
    n_responses : int
        number of responses (performance measures)
    factors : dict
        changeable factors of the simulation model
    specifications : dict
        details of each factor (for GUI and data validation)
    check_factor_list : dict
        switch case for checking factor simulatability

    Arguments
    ---------
    fixed_factors : nested dict
        fixed factors of the simulation model

    See also
    --------
    base.Model
    """

    @property
    def name(self) -> str:
        return "FACSIZE"

    @property
    def n_rngs(self) -> int:
        return 1

    @property
    def n_responses(self) -> int:
        return 3

    @property
    def specifications(self) -> dict[str, dict]:
        return {
            "mean_vec": {
                "description": "location parameters of the multivariate normal distribution",
                "datatype": list,
                "default": [100] * NUM_FACILITIES,
            },
            "cov": {
                "description": "covariance of multivariate normal distribution",
                "datatype": list,
                "default": [
                    [2000, 1500, 500],
                    [1500, 2000, 750],
                    [500, 750, 2000],
                ],
            },
            "capacity": {
                "description": "capacity",
                "datatype": list,
                "default": [150, 300, 400],
            },
            "n_fac": {
                "description": "number of facilities",
                "datatype": int,
                "default": NUM_FACILITIES,
            },
        }

    @property
    def check_factor_list(self) -> dict[str, Callable]:
        return {
            "mean_vec": self.check_mean_vec,
            "cov": self.check_cov,
            "capacity": self.check_capacity,
            "n_fac": self.check_n_fac,
        }

    def __init__(self, fixed_factors: dict | None = None) -> None:
        # Let the base class handle default arguments.
        super().__init__(fixed_factors)

    def check_mean_vec(self) -> bool:
        return all(mean > 0 for mean in self.factors["mean_vec"])

    def check_cov(self) -> bool:
        try:
            np.linalg.cholesky(np.matrix(self.factors["cov"]))
            return True
        except np.linalg.LinAlgError as err:
            if "Matrix is not positive definite" in err.args[0]:
                return False
            else:
                raise

    def check_capacity(self) -> bool:
        return len(self.factors["capacity"]) == self.factors["n_fac"]

    def check_n_fac(self) -> bool:
        return self.factors["n_fac"] > 0

    def check_simulatable_factors(self) -> bool:
        if len(self.factors["capacity"]) != self.factors["n_fac"]:
            return False
        elif len(self.factors["mean_vec"]) != self.factors["n_fac"]:
            return False
        elif len(self.factors["cov"]) != self.factors["n_fac"]:
            return False
        elif len(self.factors["cov"][0]) != self.factors["n_fac"]:
            return False
        else:
            return True

    def replicate(self, rng_list: list[MRG32k3a]) -> tuple[dict, dict]:
        """
        Simulate a single replication for the current model factors.

        Args:
            rng_list : list of mrg32k3a.mrg32k3a.MRG32k3a objects
                rngs for model to use when simulating a replication

        Returns:
            A tuple containing both a dictionary of responses and a dictionary
            of gradient estimates for each response.
            The responses dictionary contains the following keys:
            stockout_flag : boolean
            false - all facilities satisfy the demand, true - at least one of the facilities did not satisfy the demand
            n_fac_stockout : integer
            the number of facilities which cannot satisfy the demand
            n_cut : integer
            the number of toal demand which cannot be satisfied
        """
        # Designate RNG for demands.
        demand_rng = rng_list[0]
        stockout_flag = 0
        n_fac_stockout = 0
        n_cut = 0
        # Generate random demands at facilities from truncated multivariate normal distribution.
        demand = demand_rng.mvnormalvariate(
            self.factors["mean_vec"], self.factors["cov"], factorized=False
        )
        while np.any(demand < 0):
            demand = demand_rng.mvnormalvariate(
                self.factors["mean_vec"], self.factors["cov"], factorized=False
            )
        # Check for stockouts.
        for i in range(self.factors["n_fac"]):
            if demand[i] > self.factors["capacity"][i]:
                n_fac_stockout = n_fac_stockout + 1
                stockout_flag = 1
                n_cut += demand[i] - self.factors["capacity"][i]
        # Compose responses and gradients.
        responses = {
            "stockout_flag": stockout_flag,
            "n_fac_stockout": n_fac_stockout,
            "n_cut": n_cut,
        }
        gradients = {
            response_key: {
                factor_key: np.nan for factor_key in self.specifications
            }
            for response_key in responses
        }
        return responses, gradients


"""
Summary
-------
Minimize the (deterministic) total cost of installing capacity at
facilities subject to a chance constraint on stockout probability.
"""


class FacilitySizingTotalCost(Problem):
    """
    Base class to implement simulation-optimization problems.

    Attributes
    ----------
    name : string
        name of problem
    dim : int
        number of decision variables
    n_objectives : int
        number of objectives
    n_stochastic_constraints : int
        number of stochastic constraints
    minmax : tuple of int (+/- 1)
        indicator of maximization (+1) or minimization (-1) for each objective
    constraint_type : string
        description of constraints types:
            "unconstrained", "box", "deterministic", "stochastic"
    variable_type : string
        description of variable types:
            "discrete", "continuous", "mixed"
    lower_bounds : tuple
        lower bound for each decision variable
    upper_bounds : tuple
        upper bound for each decision variable
    gradient_available : bool
        indicates if gradient of objective function is available
    optimal_value : float
        optimal objective function value
    optimal_solution : tuple
        optimal solution
    model : Model object
        associated simulation model that generates replications
    model_default_factors : dict
        default values for overriding model-level default factors
    model_fixed_factors : dict
        combination of overriden model-level factors and defaults
    model_decision_factors : set of str
        set of keys for factors that are decision variables
    rng_list : list of mrg32k3a.mrg32k3a.MRG32k3a objects
        list of RNGs used to generate a random initial solution
        or a random problem instance
    factors : dict
        changeable factors of the problem
            initial_solution : tuple
                default initial solution from which solvers start
            budget : int > 0
                max number of replications (fn evals) for a solver to take
    specifications : dict
        details of each factor (for GUI, data validation, and defaults)

    Arguments
    ---------
    name : str
        user-specified name for problem
    fixed_factors : dict
        dictionary of user-specified problem factors
    model_fixed factors : dict
        subset of user-specified non-decision factors to pass through to the model

    See also
    --------
    base.Problem
    """

    @property
    def n_objectives(self) -> int:
        return 1

    @property
    def n_stochastic_constraints(self) -> int:
        return 1

    @property
    def minmax(self) -> tuple[int]:
        return (-1,)

    @property
    def constraint_type(self) -> ConstraintType:
        return ConstraintType.STOCHASTIC

    @property
    def variable_type(self) -> VariableType:
        return VariableType.CONTINUOUS

    @property
    def gradient_available(self) -> bool:
        return True

    @property
    def optimal_value(self) -> float | None:
        return None

    @property
    def optimal_solution(self) -> tuple | None:
        # return (185, 185, 185)
        return None

    @property
    def model_default_factors(self) -> dict:
        return {}

    @property
    def model_decision_factors(self) -> set[str]:
        return {"capacity"}

    @property
    def specifications(self) -> dict[str, dict]:
        return {
            "initial_solution": {
                "description": "Initial solution from which solvers start.",
                "datatype": tuple,
                "default": (300,) * NUM_FACILITIES,
            },
            "budget": {
                "description": "Max # of replications for a solver to take.",
                "datatype": int,
                "default": 10000,
            },
            "installation_costs": {
                "description": "Cost to install a unit of capacity at each facility.",
                "datatype": tuple,
                "default": (1,) * NUM_FACILITIES,
            },
            "epsilon": {
                "description": "Maximum allowed probability of stocking out.",
                "datatype": float,
                "default": 0.05,
            },
        }

    @property
    def check_factor_list(self) -> dict[str, Callable]:
        return {
            "initial_solution": self.check_initial_solution,
            "budget": self.check_budget,
            "installation_costs": self.check_installation_costs,
            "epsilon": self.check_epsilon,
        }

    @property
    def dim(self) -> int:
        return self.model.factors["n_fac"]

    @property
    def lower_bounds(self) -> tuple:
        return (0,) * self.dim

    @property
    def upper_bounds(self) -> tuple:
        return (np.inf,) * self.dim

    def __init__(
        self,
        name: str = "FACSIZE-1",
        fixed_factors: dict | None = None,
        model_fixed_factors: dict | None = None,
    ) -> None:
        # Let the base class handle default arguments.
        super().__init__(
            name=name,
            fixed_factors=fixed_factors,
            model_fixed_factors=model_fixed_factors,
            model=FacilitySize,
        )

    def check_installation_costs(self) -> bool:
        if (
            len(self.factors["installation_costs"])
            != self.model.factors["n_fac"]
        ):
            return False
        elif any([elem < 0 for elem in self.factors["installation_costs"]]):
            return False
        else:
            return True

    def check_epsilon(self) -> bool:
        return 0 <= self.factors["epsilon"] <= 1

    def vector_to_factor_dict(self, vector: tuple) -> dict:
        """
        Convert a vector of variables to a dictionary with factor keys

        Arguments
        ---------
        vector : tuple
            vector of values associated with decision variables

        Returns
        -------
        factor_dict : dictionary
            dictionary with factor keys and associated values
        """
        factor_dict = {"capacity": vector[:]}
        return factor_dict

    def factor_dict_to_vector(self, factor_dict: dict) -> tuple:
        """
        Convert a dictionary with factor keys to a vector
        of variables.

        Arguments
        ---------
        factor_dict : dictionary
            dictionary with factor keys and associated values

        Returns
        -------
        vector : tuple
            vector of values associated with decision variables
        """
        vector = tuple(factor_dict["capacity"])
        return vector

    def factor_dict_to_vector_gradients(self, factor_dict: dict) -> tuple:
        """Convert a dictionary with factor keys to a gradient vector.

        Notes
        -----
        A subclass of ``base.Problem`` can have its own custom
        ``factor_dict_to_vector_gradients`` method if the
        objective is deterministic.

        Parameters
        ----------
        factor_dict : dict
            Dictionary with factor keys and associated values.

        Returns
        -------
        vector : tuple
            Vector of partial derivatives associated with decision variables.
        """
        vector = (np.nan * len(self.model.factors["capacity"]),)
        return vector

    def response_dict_to_objectives(self, response_dict: dict) -> tuple:
        """
        Convert a dictionary with response keys to a vector
        of objectives.

        Arguments
        ---------
        response_dict : dictionary
            dictionary with response keys and associated values

        Returns
        -------
        objectives : tuple
            vector of objectives
        """
        objectives = (0,)
        return objectives

    def response_dict_to_objectives_gradients(
        self, response_dict: dict
    ) -> tuple:
        """Convert a dictionary with response keys to a vector
        of gradients.

        Notes
        -----
        A subclass of ``base.Problem`` can have its own custom
        ``response_dict_to_objectives_gradients`` method if the
        objective is deterministic.

        Parameters
        ----------
        response_dict : dict
            Dictionary with response keys and associated values.

        Returns
        -------
        tuple
            Vector of gradients.
        """
        return ((0,) * len(self.model.factors["capacity"]),)

    def response_dict_to_stoch_constraints(self, response_dict: dict) -> tuple:
        """
        Convert a dictionary with response keys to a vector
        of left-hand sides of stochastic constraints: E[Y] <= 0

        Arguments
        ---------
        response_dict : dictionary
            dictionary with response keys and associated values

        Returns
        -------
        stoch_constraints : tuple
            vector of LHSs of stochastic constraint
        """
        stoch_constraints = (response_dict["stockout_flag"],)
        return stoch_constraints

    def deterministic_stochastic_constraints_and_gradients(
        self, x: tuple
    ) -> tuple[tuple, tuple]:
        """
        Compute deterministic components of stochastic constraints for a solution `x`.

        Arguments
        ---------
        x : tuple
            vector of decision variables

        Returns
        -------
        det_stoch_constraints : tuple
            vector of deterministic components of stochastic constraints
        det_stoch_constraints_gradients : tuple
            vector of gradients of deterministic components of stochastic constraints
        """
        det_stoch_constraints = (-self.factors["epsilon"],)
        det_stoch_constraints_gradients = ((0,),)
        return det_stoch_constraints, det_stoch_constraints_gradients

    def deterministic_objectives_and_gradients(
        self, x: tuple
    ) -> tuple[tuple, tuple]:
        """
        Compute deterministic components of objectives for a solution `x`.

        Arguments
        ---------
        x : tuple
            vector of decision variables

        Returns
        -------
        det_objectives : tuple
            vector of deterministic components of objectives
        det_objectives_gradients : tuple
            vector of gradients of deterministic components of objectives
        """
        det_objectives = (np.dot(self.factors["installation_costs"], x),)
        det_objectives_gradients = (tuple(self.factors["installation_costs"]),)
        return det_objectives, det_objectives_gradients

    def check_deterministic_constraints(self, x: tuple) -> bool:
        """
        Check if a solution `x` satisfies the problem's deterministic constraints.

        Arguments
        ---------
        x : tuple
            vector of decision variables

        Returns
        -------
        satisfies : bool
            indicates if solution `x` satisfies the deterministic constraints.
        """
        # Check box constraints.
        box_feasible = super().check_deterministic_constraints(x)
        return box_feasible

    def get_random_solution(self, rand_sol_rng: MRG32k3a) -> tuple:
        """
        Generate a random solution for starting or restarting solvers.

        Arguments
        ---------
        rand_sol_rng : mrg32k3a.mrg32k3a.MRG32k3a object
            random-number generator used to sample a new random solution

        Returns
        -------
        x : tuple
            vector of decision variables
        """
        cov_matrix = np.diag([x**2 for x in self.factors["initial_solution"]])
        x = rand_sol_rng.mvnormalvariate(
            self.factors["initial_solution"], cov_matrix, factorized=False
        )
        while np.any(x < 0):
            x = rand_sol_rng.mvnormalvariate(
                self.factors["initial_solution"], cov_matrix, factorized=False
            )
        return tuple(x)


"""
Summary
-------
Maximize the probability of not stocking out subject to a budget
constraint on the total cost of installing capacity.
"""


class FacilitySizingMaxService(Problem):
    """
    Base class to implement simulation-optimization problems.

    Attributes
    ----------
    name : string
        name of problem
    dim : int
        number of decision variables
    n_objectives : int
        number of objectives
    n_stochastic_constraints : int
        number of stochastic constraints
    minmax : tuple of int (+/- 1)
        indicator of maximization (+1) or minimization (-1) for each objective
    constraint_type : string
        description of constraints types:
            "unconstrained", "box", "deterministic", "stochastic"
    variable_type : string
        description of variable types:
            "discrete", "continuous", "mixed"
    lower_bounds : tuple
        lower bound for each decision variable
    upper_bounds : tuple
        upper bound for each decision variable
    gradient_available : bool
        indicates if gradient of objective function is available
    optimal_value : tuple
        optimal objective function value
    optimal_solution : tuple
        optimal solution
    model : Model object
        associated simulation model that generates replications
    model_default_factors : dict
        default values for overriding model-level default factors
    model_fixed_factors : dict
        combination of overriden model-level factors and defaults
    model_decision_factors : set of str
        set of keys for factors that are decision variables
    rng_list : list of mrg32k3a.mrg32k3a.MRG32k3a objects
        list of RNGs used to generate a random initial solution
        or a random problem instance
    factors : dict
        changeable factors of the problem
            initial_solution : tuple
                default initial solution from which solvers start
            budget : int > 0
                max number of replications (fn evals) for a solver to take
    specifications : dict
        details of each factor (for GUI, data validation, and defaults)

    Arguments
    ---------
    name : str
        user-specified name for problem
    fixed_factors : dict
        dictionary of user-specified problem factors
    model_fixed factors : dict
        subset of user-specified non-decision factors to pass through to the model

    See also
    --------
    base.Problem
    """

    @property
    def n_objectives(self) -> int:
        return 1

    @property
    def n_stochastic_constraints(self) -> int:
        return 0

    @property
    def minmax(self) -> tuple[int]:
        return (1,)

    @property
    def constraint_type(self) -> ConstraintType:
        return ConstraintType.DETERMINISTIC

    @property
    def variable_type(self) -> VariableType:
        return VariableType.CONTINUOUS

    @property
    def gradient_available(self) -> bool:
        return False

    @property
    def optimal_value(self) -> float | None:
        return None

    @property
    def optimal_solution(self) -> tuple | None:
        # return (175, 179, 143)
        return None

    @property
    def model_default_factors(self) -> dict:
        return {}

    @property
    def model_decision_factors(self) -> set[str]:
        return {"capacity"}

    @property
    def specifications(self) -> dict[str, dict]:
        return {
            "initial_solution": {
                "description": "Initial solution from which solvers start.",
                "datatype": tuple,
                "default": (100,) * NUM_FACILITIES,
            },
            "budget": {
                "description": "Max # of replications for a solver to take.",
                "datatype": int,
                "default": 10000,
            },
            "installation_costs": {
                "description": "Cost to install a unit of capacity at each facility.",
                "datatype": tuple,
                "default": (1,) * NUM_FACILITIES,
            },
            "installation_budget": {
                "description": "Total budget for installation costs.",
                "datatype": float,
                "default": 500.0,
            },
        }

    @property
    def check_factor_list(self) -> dict[str, Callable]:
        return {
            "initial_solution": self.check_initial_solution,
            "budget": self.check_budget,
            "installation_costs": self.check_installation_costs,
            "installation_budget": self.check_installation_budget,
        }

    @property
    def dim(self) -> int:
        return self.model.factors["n_fac"]

    @property
    def lower_bounds(self) -> tuple:
        return (0,) * self.dim

    @property
    def upper_bounds(self) -> tuple:
        return (np.inf,) * self.dim

    def __init__(
        self,
        name: str = "FACSIZE-2",
        fixed_factors: dict | None = None,
        model_fixed_factors: dict | None = None,
    ) -> None:
        # Let the base class handle default arguments.
        super().__init__(
            name=name,
            fixed_factors=fixed_factors,
            model_fixed_factors=model_fixed_factors,
            model=FacilitySize,
        )

    def check_installation_costs(self) -> bool:
        if (
            len(self.factors["installation_costs"])
            != self.model.factors["n_fac"]
        ):
            return False
        elif any([elem < 0 for elem in self.factors["installation_costs"]]):
            return False
        else:
            return True

    def check_installation_budget(self) -> bool:
        return self.factors["installation_budget"] > 0

    def vector_to_factor_dict(self, vector: tuple) -> dict:
        """
        Convert a vector of variables to a dictionary with factor keys

        Arguments
        ---------
        vector : tuple
            vector of values associated with decision variables

        Returns
        -------
        factor_dict : dictionary
            dictionary with factor keys and associated values
        """
        factor_dict = {"capacity": vector[:]}
        return factor_dict

    def factor_dict_to_vector(self, factor_dict: dict) -> tuple:
        """
        Convert a dictionary with factor keys to a vector
        of variables.

        Arguments
        ---------
        factor_dict : dictionary
            dictionary with factor keys and associated values

        Returns
        -------
        vector : tuple
            vector of values associated with decision variables
        """
        vector = tuple(factor_dict["capacity"])
        return vector

    def response_dict_to_objectives(self, response_dict: dict) -> tuple:
        """
        Convert a dictionary with response keys to a vector
        of objectives.

        Arguments
        ---------
        response_dict : dictionary
            dictionary with response keys and associated values

        Returns
        -------
        objectives : tuple
            vector of objectives
        """
        objectives = (1 - response_dict["stockout_flag"],)
        return objectives

    def response_dict_to_stoch_constraints(self, response_dict: dict) -> tuple:
        """
        Convert a dictionary with response keys to a vector
        of left-hand sides of stochastic constraints: E[Y] <= 0

        Arguments
        ---------
        response_dict : dictionary
            dictionary with response keys and associated values

        Returns
        -------
        tuple
            vector of LHSs of stochastic constraint
        """
        stoch_constraints = ()
        return stoch_constraints

    def deterministic_objectives_and_gradients(
        self, x: tuple
    ) -> tuple[tuple, tuple]:
        """
        Compute deterministic components of objectives for a solution `x`.

        Arguments
        ---------
        x : tuple
            vector of decision variables

        Returns
        -------
        tuple
            vector of deterministic components of objectives
        tuple
            vector of gradients of deterministic components of objectives
        """
        det_objectives = (0,)
        det_objectives_gradients = ((0, 0, 0),)
        return det_objectives, det_objectives_gradients

    def deterministic_stochastic_constraints_and_gradients(
        self, x: tuple
    ) -> tuple[tuple, tuple]:
        """
        Compute deterministic components of stochastic constraints for a solution `x`.

        Arguments
        ---------
        x : tuple
            vector of decision variables

        Returns
        -------
        det_stoch_constraints : tuple
            vector of deterministic components of stochastic constraints
        det_stoch_constraints_gradients : tuple
            vector of gradients of deterministic components of stochastic constraints
        """
        det_stoch_constraints = ()
        det_stoch_constraints_gradients = ()
        return det_stoch_constraints, det_stoch_constraints_gradients

    def check_deterministic_constraints(self, x: tuple) -> bool:
        """
        Check if a solution `x` satisfies the problem's deterministic constraints.

        Arguments
        ---------
        x : tuple
            vector of decision variables

        Returns
        -------
        satisfies : bool
            indicates if solution `x` satisfies the deterministic constraints.
        """
        # Check budget constraint.
        budget_feasible = (
            np.dot(self.factors["installation_costs"], x)
            <= self.factors["installation_budget"]
        )
        # Check box constraints.
        box_feasible = super().check_deterministic_constraints(x)
        return budget_feasible * box_feasible

    def get_random_solution(self, rand_sol_rng: MRG32k3a) -> tuple:
        """
        Generate a random solution for starting or restarting solvers.

        Arguments
        ---------
        rand_sol_rng : mrg32k3a.mrg32k3a.MRG32k3a object
            random-number generator used to sample a new random solution

        Returns
        -------
        tuple
            vector of decision variables
        """
        # Generate random vector of length # of facilities of continuous values
        # summing to less than or equal to installation budget.
        x = rand_sol_rng.continuous_random_vector_from_simplex(
            n_elements=self.model.factors["n_fac"],
            summation=self.factors["installation_budget"],
            exact_sum=False,
        )
        return tuple(x)
>>>>>>> 7b1772d8
<|MERGE_RESOLUTION|>--- conflicted
+++ resolved
@@ -1,4 +1,3 @@
-<<<<<<< HEAD
 """
 Summary
 -------
@@ -6,11 +5,17 @@
 A detailed description of the model/problem can be found
 `here <https://simopt.readthedocs.io/en/latest/facilitysizing.html>`__.
 """
+
 from __future__ import annotations
 
+from typing import Callable, Final
+
 import numpy as np
-from simopt.base import Model, Problem
 from mrg32k3a.mrg32k3a import MRG32k3a
+
+from simopt.base import ConstraintType, Model, Problem, VariableType
+
+NUM_FACILITIES: Final[int] = 3
 
 
 class FacilitySize(Model):
@@ -43,39 +48,59 @@
     --------
     base.Model
     """
-    def __init__(self, fixed_factors: dict = {}):
-        self.name = "FACSIZE"
-        self.n_rngs = 1
-        self.n_responses = 3
-        self.specifications = {
+
+    @property
+    def name(self) -> str:
+        return "FACSIZE"
+
+    @property
+    def n_rngs(self) -> int:
+        return 1
+
+    @property
+    def n_responses(self) -> int:
+        return 3
+
+    @property
+    def specifications(self) -> dict[str, dict]:
+        return {
             "mean_vec": {
                 "description": "location parameters of the multivariate normal distribution",
                 "datatype": list,
-                "default": [100, 100, 100]
+                "default": [100] * NUM_FACILITIES,
             },
             "cov": {
                 "description": "covariance of multivariate normal distribution",
                 "datatype": list,
-                "default": [[2000, 1500, 500], [1500, 2000, 750], [500, 750, 2000]]
+                "default": [
+                    [2000, 1500, 500],
+                    [1500, 2000, 750],
+                    [500, 750, 2000],
+                ],
             },
             "capacity": {
                 "description": "capacity",
                 "datatype": list,
-                "default": [150, 300, 400]
+                "default": [150, 300, 400],
             },
             "n_fac": {
                 "description": "number of facilities",
                 "datatype": int,
-                "default": 3
-            }
+                "default": NUM_FACILITIES,
+            },
         }
-        self.check_factor_list = {
+
+    @property
+    def check_factor_list(self) -> dict[str, Callable]:
+        return {
             "mean_vec": self.check_mean_vec,
             "cov": self.check_cov,
             "capacity": self.check_capacity,
-            "n_fac": self.check_n_fac
+            "n_fac": self.check_n_fac,
         }
-        # Set factors of the simulation model.
+
+    def __init__(self, fixed_factors: dict | None = None) -> None:
+        # Let the base class handle default arguments.
         super().__init__(fixed_factors)
 
     def check_mean_vec(self):
@@ -113,7 +138,7 @@
         else:
             return True
 
-    def replicate(self, rng_list: list["MRG32k3a"]) -> tuple[dict, dict]:
+    def replicate(self, rng_list: list[MRG32k3a]) -> tuple[dict, dict]:
         """
         Simulate a single replication for the current model factors.
 
@@ -138,9 +163,13 @@
         n_fac_stockout = 0
         n_cut = 0
         # Generate random demands at facilities from truncated multivariate normal distribution.
-        demand = demand_rng.mvnormalvariate(self.factors["mean_vec"], self.factors["cov"], factorized=False)
+        demand = demand_rng.mvnormalvariate(
+            self.factors["mean_vec"], self.factors["cov"], factorized=False
+        )
         while np.any(demand < 0):
-            demand = demand_rng.mvnormalvariate(self.factors["mean_vec"], self.factors["cov"], factorized=False)
+            demand = demand_rng.mvnormalvariate(
+                self.factors["mean_vec"], self.factors["cov"], factorized=False
+            )
         # Check for stockouts.
         for i in range(self.factors["n_fac"]):
             if demand[i] > self.factors["capacity"][i]:
@@ -148,10 +177,17 @@
                 stockout_flag = 1
                 n_cut += demand[i] - self.factors["capacity"][i]
         # Compose responses and gradients.
-        responses = {'stockout_flag': stockout_flag,
-                     'n_fac_stockout': n_fac_stockout,
-                     'n_cut': n_cut}
-        gradients = {response_key: {factor_key: np.nan for factor_key in self.specifications} for response_key in responses}
+        responses = {
+            "stockout_flag": stockout_flag,
+            "n_fac_stockout": n_fac_stockout,
+            "n_cut": n_cut,
+        }
+        gradients = {
+            response_key: {
+                factor_key: np.nan for factor_key in self.specifications
+            }
+            for response_key in responses
+        }
         return responses, gradients
 
 
@@ -228,53 +264,107 @@
     --------
     base.Problem
     """
-    def __init__(self, name: str = "FACSIZE-1", fixed_factors: dict = {}, model_fixed_factors: dict = {}):
-        self.name = name
-        self.n_objectives = 1
-        self.n_stochastic_constraints = 1
-        self.minmax = (-1,)
-        self.constraint_type = "stochastic"
-        self.variable_type = "continuous"
-        self.gradient_available = True
-        self.optimal_value = None
-        self.optimal_solution = None  # (185, 185, 185)
-        self.model_default_factors = {}
-        self.model_decision_factors = {"capacity"}
-        self.factors = fixed_factors
-        self.specifications = {
+
+    @property
+    def n_objectives(self) -> int:
+        return 1
+
+    @property
+    def n_stochastic_constraints(self) -> int:
+        return 1
+
+    @property
+    def minmax(self) -> tuple[int]:
+        return (-1,)
+
+    @property
+    def constraint_type(self) -> ConstraintType:
+        return ConstraintType.STOCHASTIC
+
+    @property
+    def variable_type(self) -> VariableType:
+        return VariableType.CONTINUOUS
+
+    @property
+    def gradient_available(self) -> bool:
+        return True
+
+    @property
+    def optimal_value(self) -> float | None:
+        return None
+
+    @property
+    def optimal_solution(self) -> tuple | None:
+        # return (185, 185, 185)
+        return None
+
+    @property
+    def model_default_factors(self) -> dict:
+        return {}
+
+    @property
+    def model_decision_factors(self) -> set[str]:
+        return {"capacity"}
+
+    @property
+    def specifications(self) -> dict[str, dict]:
+        return {
             "initial_solution": {
                 "description": "Initial solution from which solvers start.",
                 "datatype": tuple,
-                "default": (300, 300, 300)
+                "default": (300,) * NUM_FACILITIES,
             },
             "budget": {
                 "description": "Max # of replications for a solver to take.",
                 "datatype": int,
-                "default": 10000
+                "default": 10000,
             },
             "installation_costs": {
                 "description": "Cost to install a unit of capacity at each facility.",
                 "datatype": tuple,
-                "default": (1, 1, 1)
+                "default": (1,) * NUM_FACILITIES,
             },
             "epsilon": {
                 "description": "Maximum allowed probability of stocking out.",
                 "datatype": float,
-                "default": 0.05
-            }
+                "default": 0.05,
+            },
         }
-        self.check_factor_list = {
+
+    @property
+    def check_factor_list(self) -> dict[str, Callable]:
+        return {
             "initial_solution": self.check_initial_solution,
             "budget": self.check_budget,
             "installation_costs": self.check_installation_costs,
-            "epsilon": self.check_epsilon
+            "epsilon": self.check_epsilon,
         }
-        super().__init__(fixed_factors, model_fixed_factors)
-        # Instantiate model with fixed factors and over-riden defaults.
-        self.model = FacilitySize(self.model_fixed_factors)
-        self.dim = self.model.factors["n_fac"]
-        self.lower_bounds = (0,) * self.model.factors["n_fac"]
-        self.upper_bounds = (np.inf,) * self.model.factors["n_fac"]
+
+    @property
+    def dim(self) -> int:
+        return self.model.factors["n_fac"]
+
+    @property
+    def lower_bounds(self) -> tuple:
+        return (0,) * self.dim
+
+    @property
+    def upper_bounds(self) -> tuple:
+        return (np.inf,) * self.dim
+
+    def __init__(
+        self,
+        name: str = "FACSIZE-1",
+        fixed_factors: dict | None = None,
+        model_fixed_factors: dict | None = None,
+    ) -> None:
+        # Let the base class handle default arguments.
+        super().__init__(
+            name=name,
+            fixed_factors=fixed_factors,
+            model_fixed_factors=model_fixed_factors,
+            model=FacilitySize,
+        )
 
     def check_installation_costs(self):
         if len(self.factors["installation_costs"]) != self.model.factors["n_fac"]:
@@ -288,7 +378,7 @@
         if 0 > self.factors["epsilon"] or self.factors["epsilon"] > 1:
             raise ValueError("epsilon must be greater than or equal to 0 and less than or equal to 1.")
 
-    def vector_to_factor_dict(self, vector):
+    def vector_to_factor_dict(self, vector: tuple) -> dict:
         """
         Convert a vector of variables to a dictionary with factor keys
 
@@ -302,12 +392,10 @@
         factor_dict : dictionary
             dictionary with factor keys and associated values
         """
-        factor_dict = {
-            "capacity": vector[:]
-        }
+        factor_dict = {"capacity": vector[:]}
         return factor_dict
 
-    def factor_dict_to_vector(self, factor_dict):
+    def factor_dict_to_vector(self, factor_dict: dict) -> tuple:
         """
         Convert a dictionary with factor keys to a vector
         of variables.
@@ -325,7 +413,7 @@
         vector = tuple(factor_dict["capacity"])
         return vector
 
-    def factor_dict_to_vector_gradients(self, factor_dict):
+    def factor_dict_to_vector_gradients(self, factor_dict: dict) -> tuple:
         """Convert a dictionary with factor keys to a gradient vector.
 
         Notes
@@ -347,7 +435,7 @@
         vector = (np.nan * len(self.model.factors["capacity"]),)
         return vector
 
-    def response_dict_to_objectives(self, response_dict):
+    def response_dict_to_objectives(self, response_dict: dict) -> tuple:
         """
         Convert a dictionary with response keys to a vector
         of objectives.
@@ -365,7 +453,9 @@
         objectives = (0,)
         return objectives
 
-    def response_dict_to_objectives_gradients(self, response_dict):
+    def response_dict_to_objectives_gradients(
+        self, response_dict: dict
+    ) -> tuple:
         """Convert a dictionary with response keys to a vector
         of gradients.
 
@@ -387,7 +477,7 @@
         """
         return ((0,) * len(self.model.factors["capacity"]),)
 
-    def response_dict_to_stoch_constraints(self, response_dict):
+    def response_dict_to_stoch_constraints(self, response_dict: dict) -> tuple:
         """
         Convert a dictionary with response keys to a vector
         of left-hand sides of stochastic constraints: E[Y] <= 0
@@ -405,7 +495,9 @@
         stoch_constraints = (response_dict["stockout_flag"],)
         return stoch_constraints
 
-    def deterministic_stochastic_constraints_and_gradients(self, x):
+    def deterministic_stochastic_constraints_and_gradients(
+        self, x: tuple
+    ) -> tuple[tuple, tuple]:
         """
         Compute deterministic components of stochastic constraints for a solution `x`.
 
@@ -425,7 +517,9 @@
         det_stoch_constraints_gradients = ((0,),)
         return det_stoch_constraints, det_stoch_constraints_gradients
 
-    def deterministic_objectives_and_gradients(self, x):
+    def deterministic_objectives_and_gradients(
+        self, x: tuple
+    ) -> tuple[tuple, tuple]:
         """
         Compute deterministic components of objectives for a solution `x`.
 
@@ -445,7 +539,7 @@
         det_objectives_gradients = (tuple(self.factors["installation_costs"]),)
         return det_objectives, det_objectives_gradients
 
-    def check_deterministic_constraints(self, x):
+    def check_deterministic_constraints(self, x: tuple) -> bool:
         """
         Check if a solution `x` satisfies the problem's deterministic constraints.
 
@@ -463,7 +557,7 @@
         box_feasible = super().check_deterministic_constraints(x)
         return box_feasible
 
-    def get_random_solution(self, rand_sol_rng):
+    def get_random_solution(self, rand_sol_rng: MRG32k3a) -> tuple:
         """
         Generate a random solution for starting or restarting solvers.
 
@@ -478,9 +572,13 @@
             vector of decision variables
         """
         cov_matrix = np.diag([x**2 for x in self.factors["initial_solution"]])
-        x = rand_sol_rng.mvnormalvariate(self.factors["initial_solution"], cov_matrix, factorized=False)
+        x = rand_sol_rng.mvnormalvariate(
+            self.factors["initial_solution"], cov_matrix, factorized=False
+        )
         while np.any(x < 0):
-            x = rand_sol_rng.mvnormalvariate(self.factors["initial_solution"], cov_matrix, factorized=False)
+            x = rand_sol_rng.mvnormalvariate(
+                self.factors["initial_solution"], cov_matrix, factorized=False
+            )
         return tuple(x)
 
 
@@ -557,876 +655,6 @@
     --------
     base.Problem
     """
-    def __init__(self, name: str = "FACSIZE-2", fixed_factors: dict = {}, model_fixed_factors: dict = {}):
-        self.name = name
-        self.n_objectives = 1
-        self.n_stochastic_constraints = 0
-        self.minmax = (1,)
-        self.constraint_type = "deterministic"
-        self.variable_type = "continuous"
-        self.gradient_available = False
-        self.optimal_value = None
-        self.optimal_solution = None  # (175, 179, 143)
-        self.model_default_factors = {}
-        self.model_decision_factors = {"capacity"}
-        self.factors = fixed_factors
-        self.specifications = {
-            "initial_solution": {
-                "description": "Initial solution from which solvers start.",
-                "datatype": tuple,
-                "default": (100, 100, 100)
-            },
-            "budget": {
-                "description": "Max # of replications for a solver to take.",
-                "datatype": int,
-                "default": 10000
-            },
-            "installation_costs": {
-                "description": "Cost to install a unit of capacity at each facility.",
-                "datatype": tuple,
-                "default": (1, 1, 1)
-            },
-            "installation_budget": {
-                "description": "Total budget for installation costs.",
-                "datatype": float,
-                "default": 500.0
-            }
-        }
-        self.check_factor_list = {
-            "initial_solution": self.check_initial_solution,
-            "budget": self.check_budget,
-            "installation_costs": self.check_installation_costs,
-            "installation_budget": self.check_installation_budget
-        }
-        super().__init__(fixed_factors, model_fixed_factors)
-        # Instantiate model with fixed factors and over-riden defaults.
-        self.model = FacilitySize(self.model_fixed_factors)
-        self.dim = self.model.factors["n_fac"]
-        self.lower_bounds = (0,) * self.model.factors["n_fac"]
-        self.upper_bounds = (np.inf,) * self.model.factors["n_fac"]
-
-    def check_installation_costs(self):
-        if len(self.factors["installation_costs"]) != self.model.factors["n_fac"]:
-            raise ValueError("The length of installation_costs must equal n_fac")
-        elif any([elem < 0 for elem in self.factors["installation_costs"]]):
-            raise ValueError("All elements in installation_costs must be greater than or equal to 0.")
-        else:
-            return True
-
-    def check_installation_budget(self):
-        if self.factors["installation_budget"] <= 0:
-            raise ValueError("installation_budget must be greater than 0.")
-
-    def vector_to_factor_dict(self, vector):
-        """
-        Convert a vector of variables to a dictionary with factor keys
-
-        Arguments
-        ---------
-        vector : tuple
-            vector of values associated with decision variables
-
-        Returns
-        -------
-        factor_dict : dictionary
-            dictionary with factor keys and associated values
-        """
-        factor_dict = {
-            "capacity": vector[:]
-        }
-        return factor_dict
-
-    def factor_dict_to_vector(self, factor_dict):
-        """
-        Convert a dictionary with factor keys to a vector
-        of variables.
-
-        Arguments
-        ---------
-        factor_dict : dictionary
-            dictionary with factor keys and associated values
-
-        Returns
-        -------
-        vector : tuple
-            vector of values associated with decision variables
-        """
-        vector = tuple(factor_dict["capacity"])
-        return vector
-
-    def response_dict_to_objectives(self, response_dict):
-        """
-        Convert a dictionary with response keys to a vector
-        of objectives.
-
-        Arguments
-        ---------
-        response_dict : dictionary
-            dictionary with response keys and associated values
-
-        Returns
-        -------
-        objectives : tuple
-            vector of objectives
-        """
-        objectives = (1 - response_dict["stockout_flag"],)
-        return objectives
-
-    def response_dict_to_stoch_constraints(self, response_dict):
-        """
-        Convert a dictionary with response keys to a vector
-        of left-hand sides of stochastic constraints: E[Y] <= 0
-
-        Arguments
-        ---------
-        response_dict : dictionary
-            dictionary with response keys and associated values
-
-        Returns
-        -------
-        stoch_constraints : tuple
-            vector of LHSs of stochastic constraint
-        """
-        stoch_constraints = None
-        return stoch_constraints
-
-    def deterministic_objectives_and_gradients(self, x):
-        """
-        Compute deterministic components of objectives for a solution `x`.
-
-        Arguments
-        ---------
-        x : tuple
-            vector of decision variables
-
-        Returns
-        -------
-        det_objectives : tuple
-            vector of deterministic components of objectives
-        det_objectives_gradients : tuple
-            vector of gradients of deterministic components of objectives
-        """
-        det_objectives = (0,)
-        det_objectives_gradients = ((0, 0, 0),)
-        return det_objectives, det_objectives_gradients
-
-    def deterministic_stochastic_constraints_and_gradients(self, x):
-        """
-        Compute deterministic components of stochastic constraints for a solution `x`.
-
-        Arguments
-        ---------
-        x : tuple
-            vector of decision variables
-
-        Returns
-        -------
-        det_stoch_constraints : tuple
-            vector of deterministic components of stochastic constraints
-        det_stoch_constraints_gradients : tuple
-            vector of gradients of deterministic components of stochastic constraints
-        """
-        det_stoch_constraints = None
-        det_stoch_constraints_gradients = None
-        return det_stoch_constraints, det_stoch_constraints_gradients
-
-    def check_deterministic_constraints(self, x):
-        """
-        Check if a solution `x` satisfies the problem's deterministic constraints.
-
-        Arguments
-        ---------
-        x : tuple
-            vector of decision variables
-
-        Returns
-        -------
-        satisfies : bool
-            indicates if solution `x` satisfies the deterministic constraints.
-        """
-        # Check budget constraint.
-        budget_feasible = np.dot(self.factors["installation_costs"], x) <= self.factors["installation_budget"]
-        # Check box constraints.
-        box_feasible = super().check_deterministic_constraints(x)
-        return budget_feasible * box_feasible
-
-    def get_random_solution(self, rand_sol_rng):
-        """
-        Generate a random solution for starting or restarting solvers.
-
-        Arguments
-        ---------
-        rand_sol_rng : mrg32k3a.mrg32k3a.MRG32k3a object
-            random-number generator used to sample a new random solution
-
-        Returns
-        -------
-        x : tuple
-            vector of decision variables
-        """
-        # Generate random vector of length # of facilities of continuous values
-        # summing to less than or equal to installation budget.
-        x = rand_sol_rng.continuous_random_vector_from_simplex(n_elements=self.model.factors["n_fac"],
-                                                               summation=self.factors["installation_budget"],
-                                                               exact_sum=False
-                                                               )
-        return x
-=======
-"""
-Summary
--------
-Simulate demand at facilities.
-A detailed description of the model/problem can be found
-`here <https://simopt.readthedocs.io/en/latest/facilitysizing.html>`__.
-"""
-
-from __future__ import annotations
-
-from typing import Callable, Final
-
-import numpy as np
-from mrg32k3a.mrg32k3a import MRG32k3a
-
-from simopt.base import ConstraintType, Model, Problem, VariableType
-
-NUM_FACILITIES: Final[int] = 3
-
-
-class FacilitySize(Model):
-    """
-    A model that simulates a facilitysize problem with a
-    multi-variate normal distribution.
-    Returns the probability of violating demand in each scenario.
-
-    Attributes
-    ----------
-    name : string
-        name of model
-    n_rngs : int
-        number of random-number generators used to run a simulation replication
-    n_responses : int
-        number of responses (performance measures)
-    factors : dict
-        changeable factors of the simulation model
-    specifications : dict
-        details of each factor (for GUI and data validation)
-    check_factor_list : dict
-        switch case for checking factor simulatability
-
-    Arguments
-    ---------
-    fixed_factors : nested dict
-        fixed factors of the simulation model
-
-    See also
-    --------
-    base.Model
-    """
-
-    @property
-    def name(self) -> str:
-        return "FACSIZE"
-
-    @property
-    def n_rngs(self) -> int:
-        return 1
-
-    @property
-    def n_responses(self) -> int:
-        return 3
-
-    @property
-    def specifications(self) -> dict[str, dict]:
-        return {
-            "mean_vec": {
-                "description": "location parameters of the multivariate normal distribution",
-                "datatype": list,
-                "default": [100] * NUM_FACILITIES,
-            },
-            "cov": {
-                "description": "covariance of multivariate normal distribution",
-                "datatype": list,
-                "default": [
-                    [2000, 1500, 500],
-                    [1500, 2000, 750],
-                    [500, 750, 2000],
-                ],
-            },
-            "capacity": {
-                "description": "capacity",
-                "datatype": list,
-                "default": [150, 300, 400],
-            },
-            "n_fac": {
-                "description": "number of facilities",
-                "datatype": int,
-                "default": NUM_FACILITIES,
-            },
-        }
-
-    @property
-    def check_factor_list(self) -> dict[str, Callable]:
-        return {
-            "mean_vec": self.check_mean_vec,
-            "cov": self.check_cov,
-            "capacity": self.check_capacity,
-            "n_fac": self.check_n_fac,
-        }
-
-    def __init__(self, fixed_factors: dict | None = None) -> None:
-        # Let the base class handle default arguments.
-        super().__init__(fixed_factors)
-
-    def check_mean_vec(self) -> bool:
-        return all(mean > 0 for mean in self.factors["mean_vec"])
-
-    def check_cov(self) -> bool:
-        try:
-            np.linalg.cholesky(np.matrix(self.factors["cov"]))
-            return True
-        except np.linalg.LinAlgError as err:
-            if "Matrix is not positive definite" in err.args[0]:
-                return False
-            else:
-                raise
-
-    def check_capacity(self) -> bool:
-        return len(self.factors["capacity"]) == self.factors["n_fac"]
-
-    def check_n_fac(self) -> bool:
-        return self.factors["n_fac"] > 0
-
-    def check_simulatable_factors(self) -> bool:
-        if len(self.factors["capacity"]) != self.factors["n_fac"]:
-            return False
-        elif len(self.factors["mean_vec"]) != self.factors["n_fac"]:
-            return False
-        elif len(self.factors["cov"]) != self.factors["n_fac"]:
-            return False
-        elif len(self.factors["cov"][0]) != self.factors["n_fac"]:
-            return False
-        else:
-            return True
-
-    def replicate(self, rng_list: list[MRG32k3a]) -> tuple[dict, dict]:
-        """
-        Simulate a single replication for the current model factors.
-
-        Args:
-            rng_list : list of mrg32k3a.mrg32k3a.MRG32k3a objects
-                rngs for model to use when simulating a replication
-
-        Returns:
-            A tuple containing both a dictionary of responses and a dictionary
-            of gradient estimates for each response.
-            The responses dictionary contains the following keys:
-            stockout_flag : boolean
-            false - all facilities satisfy the demand, true - at least one of the facilities did not satisfy the demand
-            n_fac_stockout : integer
-            the number of facilities which cannot satisfy the demand
-            n_cut : integer
-            the number of toal demand which cannot be satisfied
-        """
-        # Designate RNG for demands.
-        demand_rng = rng_list[0]
-        stockout_flag = 0
-        n_fac_stockout = 0
-        n_cut = 0
-        # Generate random demands at facilities from truncated multivariate normal distribution.
-        demand = demand_rng.mvnormalvariate(
-            self.factors["mean_vec"], self.factors["cov"], factorized=False
-        )
-        while np.any(demand < 0):
-            demand = demand_rng.mvnormalvariate(
-                self.factors["mean_vec"], self.factors["cov"], factorized=False
-            )
-        # Check for stockouts.
-        for i in range(self.factors["n_fac"]):
-            if demand[i] > self.factors["capacity"][i]:
-                n_fac_stockout = n_fac_stockout + 1
-                stockout_flag = 1
-                n_cut += demand[i] - self.factors["capacity"][i]
-        # Compose responses and gradients.
-        responses = {
-            "stockout_flag": stockout_flag,
-            "n_fac_stockout": n_fac_stockout,
-            "n_cut": n_cut,
-        }
-        gradients = {
-            response_key: {
-                factor_key: np.nan for factor_key in self.specifications
-            }
-            for response_key in responses
-        }
-        return responses, gradients
-
-
-"""
-Summary
--------
-Minimize the (deterministic) total cost of installing capacity at
-facilities subject to a chance constraint on stockout probability.
-"""
-
-
-class FacilitySizingTotalCost(Problem):
-    """
-    Base class to implement simulation-optimization problems.
-
-    Attributes
-    ----------
-    name : string
-        name of problem
-    dim : int
-        number of decision variables
-    n_objectives : int
-        number of objectives
-    n_stochastic_constraints : int
-        number of stochastic constraints
-    minmax : tuple of int (+/- 1)
-        indicator of maximization (+1) or minimization (-1) for each objective
-    constraint_type : string
-        description of constraints types:
-            "unconstrained", "box", "deterministic", "stochastic"
-    variable_type : string
-        description of variable types:
-            "discrete", "continuous", "mixed"
-    lower_bounds : tuple
-        lower bound for each decision variable
-    upper_bounds : tuple
-        upper bound for each decision variable
-    gradient_available : bool
-        indicates if gradient of objective function is available
-    optimal_value : float
-        optimal objective function value
-    optimal_solution : tuple
-        optimal solution
-    model : Model object
-        associated simulation model that generates replications
-    model_default_factors : dict
-        default values for overriding model-level default factors
-    model_fixed_factors : dict
-        combination of overriden model-level factors and defaults
-    model_decision_factors : set of str
-        set of keys for factors that are decision variables
-    rng_list : list of mrg32k3a.mrg32k3a.MRG32k3a objects
-        list of RNGs used to generate a random initial solution
-        or a random problem instance
-    factors : dict
-        changeable factors of the problem
-            initial_solution : tuple
-                default initial solution from which solvers start
-            budget : int > 0
-                max number of replications (fn evals) for a solver to take
-    specifications : dict
-        details of each factor (for GUI, data validation, and defaults)
-
-    Arguments
-    ---------
-    name : str
-        user-specified name for problem
-    fixed_factors : dict
-        dictionary of user-specified problem factors
-    model_fixed factors : dict
-        subset of user-specified non-decision factors to pass through to the model
-
-    See also
-    --------
-    base.Problem
-    """
-
-    @property
-    def n_objectives(self) -> int:
-        return 1
-
-    @property
-    def n_stochastic_constraints(self) -> int:
-        return 1
-
-    @property
-    def minmax(self) -> tuple[int]:
-        return (-1,)
-
-    @property
-    def constraint_type(self) -> ConstraintType:
-        return ConstraintType.STOCHASTIC
-
-    @property
-    def variable_type(self) -> VariableType:
-        return VariableType.CONTINUOUS
-
-    @property
-    def gradient_available(self) -> bool:
-        return True
-
-    @property
-    def optimal_value(self) -> float | None:
-        return None
-
-    @property
-    def optimal_solution(self) -> tuple | None:
-        # return (185, 185, 185)
-        return None
-
-    @property
-    def model_default_factors(self) -> dict:
-        return {}
-
-    @property
-    def model_decision_factors(self) -> set[str]:
-        return {"capacity"}
-
-    @property
-    def specifications(self) -> dict[str, dict]:
-        return {
-            "initial_solution": {
-                "description": "Initial solution from which solvers start.",
-                "datatype": tuple,
-                "default": (300,) * NUM_FACILITIES,
-            },
-            "budget": {
-                "description": "Max # of replications for a solver to take.",
-                "datatype": int,
-                "default": 10000,
-            },
-            "installation_costs": {
-                "description": "Cost to install a unit of capacity at each facility.",
-                "datatype": tuple,
-                "default": (1,) * NUM_FACILITIES,
-            },
-            "epsilon": {
-                "description": "Maximum allowed probability of stocking out.",
-                "datatype": float,
-                "default": 0.05,
-            },
-        }
-
-    @property
-    def check_factor_list(self) -> dict[str, Callable]:
-        return {
-            "initial_solution": self.check_initial_solution,
-            "budget": self.check_budget,
-            "installation_costs": self.check_installation_costs,
-            "epsilon": self.check_epsilon,
-        }
-
-    @property
-    def dim(self) -> int:
-        return self.model.factors["n_fac"]
-
-    @property
-    def lower_bounds(self) -> tuple:
-        return (0,) * self.dim
-
-    @property
-    def upper_bounds(self) -> tuple:
-        return (np.inf,) * self.dim
-
-    def __init__(
-        self,
-        name: str = "FACSIZE-1",
-        fixed_factors: dict | None = None,
-        model_fixed_factors: dict | None = None,
-    ) -> None:
-        # Let the base class handle default arguments.
-        super().__init__(
-            name=name,
-            fixed_factors=fixed_factors,
-            model_fixed_factors=model_fixed_factors,
-            model=FacilitySize,
-        )
-
-    def check_installation_costs(self) -> bool:
-        if (
-            len(self.factors["installation_costs"])
-            != self.model.factors["n_fac"]
-        ):
-            return False
-        elif any([elem < 0 for elem in self.factors["installation_costs"]]):
-            return False
-        else:
-            return True
-
-    def check_epsilon(self) -> bool:
-        return 0 <= self.factors["epsilon"] <= 1
-
-    def vector_to_factor_dict(self, vector: tuple) -> dict:
-        """
-        Convert a vector of variables to a dictionary with factor keys
-
-        Arguments
-        ---------
-        vector : tuple
-            vector of values associated with decision variables
-
-        Returns
-        -------
-        factor_dict : dictionary
-            dictionary with factor keys and associated values
-        """
-        factor_dict = {"capacity": vector[:]}
-        return factor_dict
-
-    def factor_dict_to_vector(self, factor_dict: dict) -> tuple:
-        """
-        Convert a dictionary with factor keys to a vector
-        of variables.
-
-        Arguments
-        ---------
-        factor_dict : dictionary
-            dictionary with factor keys and associated values
-
-        Returns
-        -------
-        vector : tuple
-            vector of values associated with decision variables
-        """
-        vector = tuple(factor_dict["capacity"])
-        return vector
-
-    def factor_dict_to_vector_gradients(self, factor_dict: dict) -> tuple:
-        """Convert a dictionary with factor keys to a gradient vector.
-
-        Notes
-        -----
-        A subclass of ``base.Problem`` can have its own custom
-        ``factor_dict_to_vector_gradients`` method if the
-        objective is deterministic.
-
-        Parameters
-        ----------
-        factor_dict : dict
-            Dictionary with factor keys and associated values.
-
-        Returns
-        -------
-        vector : tuple
-            Vector of partial derivatives associated with decision variables.
-        """
-        vector = (np.nan * len(self.model.factors["capacity"]),)
-        return vector
-
-    def response_dict_to_objectives(self, response_dict: dict) -> tuple:
-        """
-        Convert a dictionary with response keys to a vector
-        of objectives.
-
-        Arguments
-        ---------
-        response_dict : dictionary
-            dictionary with response keys and associated values
-
-        Returns
-        -------
-        objectives : tuple
-            vector of objectives
-        """
-        objectives = (0,)
-        return objectives
-
-    def response_dict_to_objectives_gradients(
-        self, response_dict: dict
-    ) -> tuple:
-        """Convert a dictionary with response keys to a vector
-        of gradients.
-
-        Notes
-        -----
-        A subclass of ``base.Problem`` can have its own custom
-        ``response_dict_to_objectives_gradients`` method if the
-        objective is deterministic.
-
-        Parameters
-        ----------
-        response_dict : dict
-            Dictionary with response keys and associated values.
-
-        Returns
-        -------
-        tuple
-            Vector of gradients.
-        """
-        return ((0,) * len(self.model.factors["capacity"]),)
-
-    def response_dict_to_stoch_constraints(self, response_dict: dict) -> tuple:
-        """
-        Convert a dictionary with response keys to a vector
-        of left-hand sides of stochastic constraints: E[Y] <= 0
-
-        Arguments
-        ---------
-        response_dict : dictionary
-            dictionary with response keys and associated values
-
-        Returns
-        -------
-        stoch_constraints : tuple
-            vector of LHSs of stochastic constraint
-        """
-        stoch_constraints = (response_dict["stockout_flag"],)
-        return stoch_constraints
-
-    def deterministic_stochastic_constraints_and_gradients(
-        self, x: tuple
-    ) -> tuple[tuple, tuple]:
-        """
-        Compute deterministic components of stochastic constraints for a solution `x`.
-
-        Arguments
-        ---------
-        x : tuple
-            vector of decision variables
-
-        Returns
-        -------
-        det_stoch_constraints : tuple
-            vector of deterministic components of stochastic constraints
-        det_stoch_constraints_gradients : tuple
-            vector of gradients of deterministic components of stochastic constraints
-        """
-        det_stoch_constraints = (-self.factors["epsilon"],)
-        det_stoch_constraints_gradients = ((0,),)
-        return det_stoch_constraints, det_stoch_constraints_gradients
-
-    def deterministic_objectives_and_gradients(
-        self, x: tuple
-    ) -> tuple[tuple, tuple]:
-        """
-        Compute deterministic components of objectives for a solution `x`.
-
-        Arguments
-        ---------
-        x : tuple
-            vector of decision variables
-
-        Returns
-        -------
-        det_objectives : tuple
-            vector of deterministic components of objectives
-        det_objectives_gradients : tuple
-            vector of gradients of deterministic components of objectives
-        """
-        det_objectives = (np.dot(self.factors["installation_costs"], x),)
-        det_objectives_gradients = (tuple(self.factors["installation_costs"]),)
-        return det_objectives, det_objectives_gradients
-
-    def check_deterministic_constraints(self, x: tuple) -> bool:
-        """
-        Check if a solution `x` satisfies the problem's deterministic constraints.
-
-        Arguments
-        ---------
-        x : tuple
-            vector of decision variables
-
-        Returns
-        -------
-        satisfies : bool
-            indicates if solution `x` satisfies the deterministic constraints.
-        """
-        # Check box constraints.
-        box_feasible = super().check_deterministic_constraints(x)
-        return box_feasible
-
-    def get_random_solution(self, rand_sol_rng: MRG32k3a) -> tuple:
-        """
-        Generate a random solution for starting or restarting solvers.
-
-        Arguments
-        ---------
-        rand_sol_rng : mrg32k3a.mrg32k3a.MRG32k3a object
-            random-number generator used to sample a new random solution
-
-        Returns
-        -------
-        x : tuple
-            vector of decision variables
-        """
-        cov_matrix = np.diag([x**2 for x in self.factors["initial_solution"]])
-        x = rand_sol_rng.mvnormalvariate(
-            self.factors["initial_solution"], cov_matrix, factorized=False
-        )
-        while np.any(x < 0):
-            x = rand_sol_rng.mvnormalvariate(
-                self.factors["initial_solution"], cov_matrix, factorized=False
-            )
-        return tuple(x)
-
-
-"""
-Summary
--------
-Maximize the probability of not stocking out subject to a budget
-constraint on the total cost of installing capacity.
-"""
-
-
-class FacilitySizingMaxService(Problem):
-    """
-    Base class to implement simulation-optimization problems.
-
-    Attributes
-    ----------
-    name : string
-        name of problem
-    dim : int
-        number of decision variables
-    n_objectives : int
-        number of objectives
-    n_stochastic_constraints : int
-        number of stochastic constraints
-    minmax : tuple of int (+/- 1)
-        indicator of maximization (+1) or minimization (-1) for each objective
-    constraint_type : string
-        description of constraints types:
-            "unconstrained", "box", "deterministic", "stochastic"
-    variable_type : string
-        description of variable types:
-            "discrete", "continuous", "mixed"
-    lower_bounds : tuple
-        lower bound for each decision variable
-    upper_bounds : tuple
-        upper bound for each decision variable
-    gradient_available : bool
-        indicates if gradient of objective function is available
-    optimal_value : tuple
-        optimal objective function value
-    optimal_solution : tuple
-        optimal solution
-    model : Model object
-        associated simulation model that generates replications
-    model_default_factors : dict
-        default values for overriding model-level default factors
-    model_fixed_factors : dict
-        combination of overriden model-level factors and defaults
-    model_decision_factors : set of str
-        set of keys for factors that are decision variables
-    rng_list : list of mrg32k3a.mrg32k3a.MRG32k3a objects
-        list of RNGs used to generate a random initial solution
-        or a random problem instance
-    factors : dict
-        changeable factors of the problem
-            initial_solution : tuple
-                default initial solution from which solvers start
-            budget : int > 0
-                max number of replications (fn evals) for a solver to take
-    specifications : dict
-        details of each factor (for GUI, data validation, and defaults)
-
-    Arguments
-    ---------
-    name : str
-        user-specified name for problem
-    fixed_factors : dict
-        dictionary of user-specified problem factors
-    model_fixed factors : dict
-        subset of user-specified non-decision factors to pass through to the model
-
-    See also
-    --------
-    base.Problem
-    """
 
     @property
     def n_objectives(self) -> int:
@@ -1702,5 +930,4 @@
             summation=self.factors["installation_budget"],
             exact_sum=False,
         )
-        return tuple(x)
->>>>>>> 7b1772d8
+        return tuple(x)