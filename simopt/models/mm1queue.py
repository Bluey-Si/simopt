--- conflicted
+++ resolved
@@ -50,13 +50,6 @@
     --------
     base.Model
     """
-<<<<<<< HEAD
-    def __init__(self, fixed_factors: dict = {}): 
-        self.name = "MM1"
-        self.n_rngs = 2
-        self.n_responses = 3
-        self.specifications = {
-=======
 
     @property
     def name(self) -> str:
@@ -73,7 +66,6 @@
     @property
     def specifications(self) -> dict[str, dict]:
         return {
->>>>>>> 7b1772d8
             "lambda": {
                 "description": "rate parameter of interarrival time distribution",
                 "datatype": float,
@@ -115,7 +107,6 @@
         # Let the base class handle default arguments.
         super().__init__(fixed_factors)
 
-<<<<<<< HEAD
     def check_lambda(self):
         if self.factors["lambda"] <= 0:
             raise ValueError("lambda must be greater than 0.")
@@ -131,22 +122,9 @@
     def check_people(self):
         if self.factors["people"] < 1:
             raise ValueError("people must be greater than or equal to 1.")
-=======
-    def check_lambda(self) -> bool:
-        return self.factors["lambda"] > 0
-
-    def check_mu(self) -> bool:
-        return self.factors["mu"] > 0
 
     def check_epsilon(self) -> bool:
         return self.factors["epsilon"] > 0
-
-    def check_warmup(self) -> bool:
-        return self.factors["warmup"] >= 0
-
-    def check_people(self) -> bool:
-        return self.factors["people"] >= 1
->>>>>>> 7b1772d8
 
     def check_simulatable_factors(self) -> bool:
         # demo for condition that queue must be stable
@@ -400,34 +378,14 @@
                 "default": 0.1,
             },
         }
-<<<<<<< HEAD
-        self.check_factor_list = {
-            "cost": self.check_cost,
-=======
-
+    
     @property
     def check_factor_list(self) -> dict[str, Callable]:
         return {
->>>>>>> 7b1772d8
+            "cost": self.check_cost,
             "initial_solution": self.check_initial_solution,
             "budget": self.check_budget,
         }
-<<<<<<< HEAD
-        super().__init__(fixed_factors, model_fixed_factors)
-
-    def check_cost(self):
-        if self.factors["cost"] <=0:
-            raise ValueError("cost must be greater than 0.")
-            
-        # Instantiate model with fixed factors and overwritten defaults.
-        self.model = MM1Queue(self.model_fixed_factors)
-
-    def check_cost(self):
-        if self.factors["cost"] <= 0:
-            raise ValueError("cost must be greater than 0.")
-            
-    def vector_to_factor_dict(self, vector):
-=======
 
     @property
     def dim(self) -> int:
@@ -454,9 +412,12 @@
             model_fixed_factors=model_fixed_factors,
             model=MM1Queue,
         )
+        
+    def check_cost(self):
+        if self.factors["cost"] <=0:
+            raise ValueError("cost must be greater than 0.")
 
     def vector_to_factor_dict(self, vector: tuple) -> dict:
->>>>>>> 7b1772d8
         """
         Convert a vector of variables to a dictionary with factor keys
 
