--- conflicted
+++ resolved
@@ -133,17 +133,13 @@
 
     def check_allowable_diff(self) -> None:
         if self.factors["allowable_diff"] <= 0:
-<<<<<<< HEAD
-            raise ValueError("The maximum mallowable different between Elo ratings must be greater than 0.")
-        
-    def check_simulatable_factors(self):
-        # No factors need cross-checked
-        return True
-=======
             raise ValueError(
                 "The maximum mallowable different between Elo ratings must be greater than 0."
             )
->>>>>>> 7b1772d8
+    
+    def check_simulatable_factors(self) -> bool:
+        # No factors need cross-checked
+        return True
 
     def replicate(self, rng_list: list[MRG32k3a]) -> tuple[dict, dict]:
         """
