<<<<<<< HEAD
"""
Summary
-------
Simulate duration of a stochastic activity network (SAN).
A detailed description of the model/problem can be found
`here <https://simopt.readthedocs.io/en/latest/san.html>`__.
"""
from __future__ import annotations

import numpy as np
from simopt.base import Model, Problem
from mrg32k3a.mrg32k3a import MRG32k3a


class FixedSAN(Model):
    """
    A model that simulates a stochastic activity network problem with tasks
    that have exponentially distributed durations, and the selected means
    come with a cost.

    Attributes
    ----------
    name : string
        name of model
    n_rngs : int
        number of random-number generators used to run a simulation replication
    n_responses : int
        number of responses (performance measures)
    factors : dict
        changeable factors of the simulation model
    specifications : dict
        details of each factor (for GUI and data validation)
    check_factor_list : dict
        switch case for checking factor simulatability

    Arguments
    ---------
    fixed_factors : nested dict
        fixed factors of the simulation model

    See also
    --------
    base.Model
    """
    def __init__(self, fixed_factors: dict = {}):
        self.name = "FIXEDSAN"
        self.n_rngs = 1
        self.n_responses = 1
        self.specifications = {
            "num_arcs": {
                "description": "number of arcs",
                "datatype": int,
                "default": 13
            },
            "num_nodes": {
                "description": "number of nodes",
                "datatype": int,
                "default": 9
            },
            "arc_means": {
                "description": "mean task durations for each arc",
                "datatype": tuple,
                "default": (1,) * 13
            }
        }
        self.check_factor_list = {
            "num_arcs": self.check_num_arcs,
            "num_nodes": self.check_num_nodes,
            "arc_means": self.check_arc_means
        }
        # Set factors of the simulation model.
        super().__init__(fixed_factors)

    def check_num_arcs(self):
        if self.factors["num_arcs"] <= 0:
            raise ValueError("num_arcs must be greater than 0.")

    def check_num_nodes(self):
        if self.factors["num_nodes"] <= 0:
            raise ValueError("num_nodes must be greater than 0.")

    def check_arc_means(self):
        positive = True
        for x in list(self.factors["arc_means"]):
            positive = positive and x > 0
        return positive
    
    def check_simulatable_factors(self):
        return len(self.factors["arc_means"]) != self.factors["num_arcs"]

    def replicate(self, rng_list: list["MRG32k3a"]) -> tuple[dict, dict]:
        """
        Simulate a single replication for the current model factors.

        Arguments
        ---------
        rng_list : list of mrg32k3a.mrg32k3a.MRG32k3a objects
            rngs for model to use when simulating a replication

        Returns
        -------
        responses : dict
            performance measures of interest
            "longest_path_length" = length/duration of longest path
        gradients : dict of dicts
            gradient estimates for each response
        """
        # Designate separate random number generators.
        exp_rng = rng_list[0]

        # Generate arc lengths.
        T = np.zeros(self.factors["num_nodes"])
        Tderiv = np.zeros((self.factors["num_nodes"], self.factors["num_arcs"]))
        thetas = list(self.factors["arc_means"])
        arcs = [exp_rng.expovariate(1 / x) for x in thetas]

        # Brute force calculation like in Matlab code
        T[1] = T[0] + arcs[0]
        Tderiv[1, :] = Tderiv[0, :]
        Tderiv[1, 0] = Tderiv[1, 0] + arcs[0] / thetas[0]

        T[2] = max(T[0] + arcs[1], T[1] + arcs[2])
        if T[0] + arcs[1] > T[1] + arcs[2]:
            T[2] = T[0] + arcs[1]
            Tderiv[2, :] = Tderiv[0, :]
            Tderiv[2, 1] = Tderiv[2, 1] + arcs[1] / thetas[1]
        else:
            T[2] = T[1] + arcs[2]
            Tderiv[2, :] = Tderiv[1, :]
            Tderiv[2, 2] = Tderiv[2, 2] + arcs[2] / thetas[2]

        T[3] = T[1] + arcs[3]
        Tderiv[3, :] = Tderiv[1, :]
        Tderiv[3, 3] = Tderiv[3, 3] + arcs[3] / thetas[3]

        T[4] = T[3] + arcs[6]
        Tderiv[4, :] = Tderiv[3, :]
        Tderiv[4, 6] = Tderiv[4, 6] + arcs[6] / thetas[6]

        T[5] = max([T[1] + arcs[4], T[2] + arcs[5], T[4] + arcs[8]])
        ind = np.argmax([T[1] + arcs[4], T[2] + arcs[5], T[4] + arcs[8]])

        if ind == 1:
            Tderiv[5, :] = Tderiv[1, :]
            Tderiv[5, 4] = Tderiv[5, 4] + arcs[4] / thetas[4]
        elif ind == 2:
            Tderiv[5, :] = Tderiv[2, :]
            Tderiv[5, 5] = Tderiv[5, 5] + arcs[5] / thetas[5]
        else:
            Tderiv[5, :] = Tderiv[4, :]
            Tderiv[5, 8] = Tderiv[5, 8] + arcs[8] / thetas[8]

        T[6] = T[3] + arcs[7]
        Tderiv[6, :] = Tderiv[3, :]
        Tderiv[6, 7] = Tderiv[6, 7] + arcs[7] / thetas[7]

        if T[6] + arcs[11] > T[4] + arcs[9]:
            T[7] = T[6] + arcs[11]
            Tderiv[7, :] = Tderiv[6, :]
            Tderiv[7, 11] = Tderiv[7, 11] + arcs[11] / thetas[11]
        else:
            T[7] = T[4] + arcs[9]
            Tderiv[7, :] = Tderiv[4, :]
            Tderiv[7, 9] = Tderiv[7, 9] + arcs[9] / thetas[9]

        if T[5] + arcs[10] > T[7] + arcs[12]:
            T[8] = T[5] + arcs[10]
            Tderiv[8, :] = Tderiv[5, :]
            Tderiv[8, 10] = Tderiv[8, 10] + arcs[10] / thetas[10]
        else:
            T[8] = T[7] + arcs[12]
            Tderiv[8, :] = Tderiv[7, :]
            Tderiv[8, 12] = Tderiv[8, 12] + arcs[12] / thetas[12]

        longest_path = T[8]
        longest_path_gradient = Tderiv[8, :]

        # Compose responses and gradients.
        responses = {"longest_path_length": longest_path}
        gradients = {response_key: {factor_key: np.nan for factor_key in self.specifications} for response_key in responses}
        gradients["longest_path_length"]["arc_means"] = longest_path_gradient

        return responses, gradients


"""
Summary
-------
Minimize the duration of the longest path from a to i plus cost.
"""


class FixedSANLongestPath(Problem):
    """
    Base class to implement simulation-optimization problems.

    Attributes
    ----------
    name : string
        name of problem
    dim : int
        number of decision variables
    n_objectives : int
        number of objectives
    n_stochastic_constraints : int
        number of stochastic constraints
    minmax : tuple of int (+/- 1)
        indicator of maximization (+1) or minimization (-1) for each objective
    constraint_type : string
        description of constraints types:
            "unconstrained", "box", "deterministic", "stochastic"
    variable_type : string
        description of variable types:
            "discrete", "continuous", "mixed"
    lower_bounds : tuple
        lower bound for each decision variable
    upper_bounds : tuple
        upper bound for each decision variable
    gradient_available : bool
        indicates if gradient of objective function is available
    optimal_value : tuple
        optimal objective function value
    optimal_solution : tuple
        optimal solution
    model : Model object
        associated simulation model that generates replications
    model_default_factors : dict
        default values for overriding model-level default factors
    model_fixed_factors : dict
        combination of overriden model-level factors and defaults
    model_decision_factors : set of str
        set of keys for factors that are decision variables
    rng_list : list of mrg32k3a.mrg32k3a.MRG32k3a objects
        list of RNGs used to generate a random initial solution
        or a random problem instance
    factors : dict
        changeable factors of the problem
            initial_solution : list
                default initial solution from which solvers start
            budget : int > 0
                max number of replications (fn evals) for a solver to take
    specifications : dict
        details of each factor (for GUI, data validation, and defaults)

    Arguments
    ---------
    name : str
        user-specified name for problem
    fixed_factors : dict
        dictionary of user-specified problem factors
    model_fixed factors : dict
        subset of user-specified non-decision factors to pass through to the model

    See also
    --------
    base.Problem
    """
    def __init__(self, name: str = "FIXEDSAN-1", fixed_factors: dict = {}, model_fixed_factors: dict = {}):
        self.name = name
        self.n_objectives = 1
        self.n_stochastic_constraints = 0
        self.minmax = (-1,)
        self.constraint_type = "box"
        self.variable_type = "continuous"
        self.gradient_available = True
        self.optimal_value = None
        self.optimal_solution = None
        self.model_default_factors = {}
        self.model_decision_factors = {"arc_means"}
        self.factors = fixed_factors
        self.specifications = {
            "initial_solution": {
                "description": "initial solution",
                "datatype": tuple,
                "default": (10,) * 13
            },
            "budget": {
                "description": "max # of replications for a solver to take",
                "datatype": int,
                "default": 10000
            },
            "arc_costs": {
                "description": "cost associated to each arc",
                "datatype": tuple,
                "default": (1, 1, 1, 1, 1, 1, 1, 1, 1, 1, 1, 1, 1)
            }
        }
        self.check_factor_list = {
            "initial_solution": self.check_initial_solution,
            "budget": self.check_budget,
            "arc_costs": self.check_arc_costs
        }
        super().__init__(fixed_factors, model_fixed_factors)
        # Instantiate model with fixed factors and over-riden defaults.
        self.model = FixedSAN(self.model_fixed_factors)
        self.dim = self.model.factors["num_arcs"]
        self.lower_bounds = (1e-2,) * self.dim
        self.upper_bounds = (np.inf,) * self.dim

    def check_arc_costs(self):
        positive = True
        for x in list(self.factors["arc_costs"]):
            positive = positive and x > 0
        return (len(self.factors["arc_costs"]) != self.model.factors["num_arcs"]) and positive

    def vector_to_factor_dict(self, vector):
        """
        Convert a vector of variables to a dictionary with factor keys

        Arguments
        ---------
        vector : tuple
            vector of values associated with decision variables

        Returns
        -------
        factor_dict : dictionary
            dictionary with factor keys and associated values
        """
        factor_dict = {
            "arc_means": vector[:]
        }
        return factor_dict

    def factor_dict_to_vector(self, factor_dict):
        """
        Convert a dictionary with factor keys to a vector
        of variables.

        Arguments
        ---------
        factor_dict : dictionary
            dictionary with factor keys and associated values

        Returns
        -------
        vector : tuple
            vector of values associated with decision variables
        """
        vector = tuple(factor_dict["arc_means"])
        return vector

    def response_dict_to_objectives(self, response_dict):
        """
        Convert a dictionary with response keys to a vector
        of objectives.

        Arguments
        ---------
        response_dict : dictionary
            dictionary with response keys and associated values

        Returns
        -------
        objectives : tuple
            vector of objectives
        """
        objectives = (response_dict["longest_path_length"],)
        return objectives

    def response_dict_to_stoch_constraints(self, response_dict):
        """
        Convert a dictionary with response keys to a vector
        of left-hand sides of stochastic constraints: E[Y] <= 0

        Arguments
        ---------
        response_dict : dictionary
            dictionary with response keys and associated values

        Returns
        -------
        stoch_constraints : tuple
            vector of LHSs of stochastic constraint
        """
        stoch_constraints = None
        return stoch_constraints

    def deterministic_stochastic_constraints_and_gradients(self, x):
        """
        Compute deterministic components of stochastic constraints for a solution `x`.

        Arguments
        ---------
        x : tuple
            vector of decision variables

        Returns
        -------
        det_stoch_constraints : tuple
            vector of deterministic components of stochastic constraints
        det_stoch_constraints_gradients : tuple
            vector of gradients of deterministic components of stochastic constraints
        """
        det_stoch_constraints = None
        det_stoch_constraints_gradients = ((0,) * self.dim,)  # tuple of tuples – of sizes self.dim by self.dim, full of zeros
        return det_stoch_constraints, det_stoch_constraints_gradients

    def deterministic_objectives_and_gradients(self, x):
        """
        Compute deterministic components of objectives for a solution `x`.

        Arguments
        ---------
        x : tuple
            vector of decision variables

        Returns
        -------
        det_objectives : tuple
            vector of deterministic components of objectives
        det_objectives_gradients : tuple
            vector of gradients of deterministic components of objectives
        """
        det_objectives = (np.sum(np.array(self.factors["arc_costs"]) / np.array(x)),)
        det_objectives_gradients = (-np.array(self.factors["arc_costs"]) / (np.array(x) ** 2),)
        return det_objectives, det_objectives_gradients

    def check_deterministic_constraints(self, x):
        """
        Check if a solution `x` satisfies the problem's deterministic constraints.

        Arguments
        ---------
        x : tuple
            vector of decision variables

        Returns
        -------
        satisfies : bool
            indicates if solution `x` satisfies the deterministic constraints.
        """
        return np.all(np.array(x) >= 0)

    def get_random_solution(self, rand_sol_rng):
        """
        Generate a random solution for starting or restarting solvers.

        Arguments
        ---------
        rand_sol_rng : mrg32k3a.mrg32k3a.MRG32k3a object
            random-number generator used to sample a new random solution

        Returns
        -------
        x : tuple
            vector of decision variables
        """
        x = tuple([rand_sol_rng.lognormalvariate(lq=0.1, uq=10) for _ in range(self.dim)])
        return x
=======
"""
Summary
-------
Simulate duration of a stochastic activity network (SAN).
A detailed description of the model/problem can be found
`here <https://simopt.readthedocs.io/en/latest/san.html>`__.
"""

from __future__ import annotations

from typing import Callable, Final

import numpy as np
from mrg32k3a.mrg32k3a import MRG32k3a

from simopt.base import ConstraintType, Model, Problem, VariableType

# TODO: figure out if this should ever be anything other than 13
NUM_ARCS: Final[int] = 13


class FixedSAN(Model):
    """
    A model that simulates a stochastic activity network problem with tasks
    that have exponentially distributed durations, and the selected means
    come with a cost.

    Attributes
    ----------
    name : string
        name of model
    n_rngs : int
        number of random-number generators used to run a simulation replication
    n_responses : int
        number of responses (performance measures)
    factors : dict
        changeable factors of the simulation model
    specifications : dict
        details of each factor (for GUI and data validation)
    check_factor_list : dict
        switch case for checking factor simulatability

    Arguments
    ---------
    fixed_factors : nested dict
        fixed factors of the simulation model

    See also
    --------
    base.Model
    """

    @property
    def name(self) -> str:
        return "FIXEDSAN"

    @property
    def n_rngs(self) -> int:
        return 1

    @property
    def n_responses(self) -> int:
        return 1

    @property
    def specifications(self) -> dict[str, dict]:
        return {
            "num_arcs": {
                "description": "number of arcs",
                "datatype": int,
                "default": NUM_ARCS,
            },
            "num_nodes": {
                "description": "number of nodes",
                "datatype": int,
                "default": 9,
            },
            "arc_means": {
                "description": "mean task durations for each arc",
                "datatype": tuple,
                "default": (1,) * NUM_ARCS,
            },
        }

    @property
    def check_factor_list(self) -> dict[str, Callable]:
        return {
            "num_arcs": self.check_num_arcs,
            "num_nodes": self.check_num_nodes,
            "arc_means": self.check_arc_means,
        }

    def __init__(self, fixed_factors: dict | None = None) -> None:
        # Let the base class handle default arguments.
        super().__init__(fixed_factors)

    def check_num_arcs(self) -> bool:
        return self.factors["num_arcs"] > 0

    def check_num_nodes(self) -> bool:
        return self.factors["num_nodes"] > 0

    def check_arc_means(self) -> bool:
        positive = True
        for x in list(self.factors["arc_means"]):
            positive = positive & x > 0
        return (
            len(self.factors["arc_means"]) != self.factors["num_arcs"]
        ) & positive

    def replicate(self, rng_list: list[MRG32k3a]) -> tuple[dict, dict]:
        """
        Simulate a single replication for the current model factors.

        Arguments
        ---------
        rng_list : list of mrg32k3a.mrg32k3a.MRG32k3a objects
            rngs for model to use when simulating a replication

        Returns
        -------
        responses : dict
            performance measures of interest
            "longest_path_length" = length/duration of longest path
        gradients : dict of dicts
            gradient estimates for each response
        """
        # Designate separate random number generators.
        exp_rng = rng_list[0]

        # Generate arc lengths.
        nodes = np.zeros(self.factors["num_nodes"])
        time_deriv = np.zeros(
            (self.factors["num_nodes"], self.factors["num_arcs"])
        )
        thetas = list(self.factors["arc_means"])
        arcs = [exp_rng.expovariate(1 / x) for x in thetas]

        # Brute force calculation like in Matlab code
        nodes[1] = nodes[0] + arcs[0]
        time_deriv[1, :] = time_deriv[0, :]
        time_deriv[1, 0] = time_deriv[1, 0] + arcs[0] / thetas[0]

        nodes[2] = max(nodes[0] + arcs[1], nodes[1] + arcs[2])
        if nodes[0] + arcs[1] > nodes[1] + arcs[2]:
            nodes[2] = nodes[0] + arcs[1]
            time_deriv[2, :] = time_deriv[0, :]
            time_deriv[2, 1] = time_deriv[2, 1] + arcs[1] / thetas[1]
        else:
            nodes[2] = nodes[1] + arcs[2]
            time_deriv[2, :] = time_deriv[1, :]
            time_deriv[2, 2] = time_deriv[2, 2] + arcs[2] / thetas[2]

        nodes[3] = nodes[1] + arcs[3]
        time_deriv[3, :] = time_deriv[1, :]
        time_deriv[3, 3] = time_deriv[3, 3] + arcs[3] / thetas[3]

        nodes[4] = nodes[3] + arcs[6]
        time_deriv[4, :] = time_deriv[3, :]
        time_deriv[4, 6] = time_deriv[4, 6] + arcs[6] / thetas[6]

        nodes[5] = max(
            [nodes[1] + arcs[4], nodes[2] + arcs[5], nodes[4] + arcs[8]]
        )
        ind = np.argmax(
            [nodes[1] + arcs[4], nodes[2] + arcs[5], nodes[4] + arcs[8]]
        )

        if ind == 1:
            time_deriv[5, :] = time_deriv[1, :]
            time_deriv[5, 4] = time_deriv[5, 4] + arcs[4] / thetas[4]
        elif ind == 2:
            time_deriv[5, :] = time_deriv[2, :]
            time_deriv[5, 5] = time_deriv[5, 5] + arcs[5] / thetas[5]
        else:
            time_deriv[5, :] = time_deriv[4, :]
            time_deriv[5, 8] = time_deriv[5, 8] + arcs[8] / thetas[8]

        nodes[6] = nodes[3] + arcs[7]
        time_deriv[6, :] = time_deriv[3, :]
        time_deriv[6, 7] = time_deriv[6, 7] + arcs[7] / thetas[7]

        if nodes[6] + arcs[11] > nodes[4] + arcs[9]:
            nodes[7] = nodes[6] + arcs[11]
            time_deriv[7, :] = time_deriv[6, :]
            time_deriv[7, 11] = time_deriv[7, 11] + arcs[11] / thetas[11]
        else:
            nodes[7] = nodes[4] + arcs[9]
            time_deriv[7, :] = time_deriv[4, :]
            time_deriv[7, 9] = time_deriv[7, 9] + arcs[9] / thetas[9]

        if nodes[5] + arcs[10] > nodes[7] + arcs[12]:
            nodes[8] = nodes[5] + arcs[10]
            time_deriv[8, :] = time_deriv[5, :]
            time_deriv[8, 10] = time_deriv[8, 10] + arcs[10] / thetas[10]
        else:
            nodes[8] = nodes[7] + arcs[12]
            time_deriv[8, :] = time_deriv[7, :]
            time_deriv[8, 12] = time_deriv[8, 12] + arcs[12] / thetas[12]

        longest_path = nodes[8]
        longest_path_gradient = time_deriv[8, :]

        # Compose responses and gradients.
        responses = {"longest_path_length": longest_path}
        gradients = {
            response_key: {
                factor_key: np.zeros(len(self.specifications))
                for factor_key in self.specifications
            }
            for response_key in responses
        }
        gradients["longest_path_length"]["arc_means"] = longest_path_gradient

        return responses, gradients


"""
Summary
-------
Minimize the duration of the longest path from a to i plus cost.
"""


class FixedSANLongestPath(Problem):
    """
    Base class to implement simulation-optimization problems.

    Attributes
    ----------
    name : string
        name of problem
    dim : int
        number of decision variables
    n_objectives : int
        number of objectives
    n_stochastic_constraints : int
        number of stochastic constraints
    minmax : tuple of int (+/- 1)
        indicator of maximization (+1) or minimization (-1) for each objective
    constraint_type : string
        description of constraints types:
            "unconstrained", "box", "deterministic", "stochastic"
    variable_type : string
        description of variable types:
            "discrete", "continuous", "mixed"
    lower_bounds : tuple
        lower bound for each decision variable
    upper_bounds : tuple
        upper bound for each decision variable
    gradient_available : bool
        indicates if gradient of objective function is available
    optimal_value : tuple
        optimal objective function value
    optimal_solution : tuple
        optimal solution
    model : Model object
        associated simulation model that generates replications
    model_default_factors : dict
        default values for overriding model-level default factors
    model_fixed_factors : dict
        combination of overriden model-level factors and defaults
    model_decision_factors : set of str
        set of keys for factors that are decision variables
    rng_list : list of mrg32k3a.mrg32k3a.MRG32k3a objects
        list of RNGs used to generate a random initial solution
        or a random problem instance
    factors : dict
        changeable factors of the problem
            initial_solution : list
                default initial solution from which solvers start
            budget : int > 0
                max number of replications (fn evals) for a solver to take
    specifications : dict
        details of each factor (for GUI, data validation, and defaults)

    Arguments
    ---------
    name : str
        user-specified name for problem
    fixed_factors : dict
        dictionary of user-specified problem factors
    model_fixed factors : dict
        subset of user-specified non-decision factors to pass through to the model

    See also
    --------
    base.Problem
    """

    @property
    def n_objectives(self) -> int:
        return 1

    @property
    def n_stochastic_constraints(self) -> int:
        return 0

    @property
    def minmax(self) -> tuple[int]:
        return (-1,)

    @property
    def constraint_type(self) -> ConstraintType:
        return ConstraintType.BOX

    @property
    def variable_type(self) -> VariableType:
        return VariableType.CONTINUOUS

    @property
    def gradient_available(self) -> bool:
        return True

    @property
    def optimal_value(self) -> float | None:
        return None

    @property
    def optimal_solution(self) -> tuple | None:
        return None

    @property
    def model_default_factors(self) -> dict:
        return {}

    @property
    def model_decision_factors(self) -> set[str]:
        return {"arc_means"}

    @property
    def specifications(self) -> dict[str, dict]:
        return {
            "initial_solution": {
                "description": "initial solution",
                "datatype": tuple,
                "default": (10,) * 13,
            },
            "budget": {
                "description": "max # of replications for a solver to take",
                "datatype": int,
                "default": 10000,
            },
            "arc_costs": {
                "description": "cost associated to each arc",
                "datatype": tuple,
                "default": (1,) * 13,
            },
        }

    @property
    def check_factor_list(self) -> dict[str, Callable]:
        return {
            "initial_solution": self.check_initial_solution,
            "budget": self.check_budget,
            "arc_costs": self.check_arc_costs,
        }

    @property
    def dim(self) -> int:
        return self.model.factors["num_arcs"]

    @property
    def lower_bounds(self) -> tuple:
        return (1e-2,) * self.dim

    @property
    def upper_bounds(self) -> tuple:
        return (np.inf,) * self.dim

    def __init__(
        self,
        name: str = "FIXEDSAN-1",
        fixed_factors: dict | None = None,
        model_fixed_factors: dict | None = None,
    ) -> None:
        # Let the base class handle default arguments.
        super().__init__(
            name=name,
            fixed_factors=fixed_factors,
            model_fixed_factors=model_fixed_factors,
            model=FixedSAN,
        )

    def check_arc_costs(self) -> bool:
        positive = True
        for x in list(self.factors["arc_costs"]):
            positive = positive & x > 0
        return (
            len(self.factors["arc_costs"]) != self.model.factors["num_arcs"]
        ) & positive

    def vector_to_factor_dict(self, vector: tuple) -> dict:
        """
        Convert a vector of variables to a dictionary with factor keys

        Arguments
        ---------
        vector : tuple
            vector of values associated with decision variables

        Returns
        -------
        factor_dict : dictionary
            dictionary with factor keys and associated values
        """
        factor_dict = {"arc_means": vector[:]}
        return factor_dict

    def factor_dict_to_vector(self, factor_dict: dict) -> tuple:
        """
        Convert a dictionary with factor keys to a vector
        of variables.

        Arguments
        ---------
        factor_dict : dictionary
            dictionary with factor keys and associated values

        Returns
        -------
        vector : tuple
            vector of values associated with decision variables
        """
        vector = tuple(factor_dict["arc_means"])
        return vector

    def response_dict_to_objectives(self, response_dict: dict) -> tuple:
        """
        Convert a dictionary with response keys to a vector
        of objectives.

        Arguments
        ---------
        response_dict : dictionary
            dictionary with response keys and associated values

        Returns
        -------
        objectives : tuple
            vector of objectives
        """
        objectives = (response_dict["longest_path_length"],)
        return objectives

    def response_dict_to_stoch_constraints(self, response_dict: dict) -> tuple:
        """
        Convert a dictionary with response keys to a vector
        of left-hand sides of stochastic constraints: E[Y] <= 0

        Arguments
        ---------
        response_dict : dictionary
            dictionary with response keys and associated values

        Returns
        -------
        stoch_constraints : tuple
            vector of LHSs of stochastic constraint
        """
        stoch_constraints = ()
        return stoch_constraints

    def deterministic_stochastic_constraints_and_gradients(
        self, x: tuple
    ) -> tuple[tuple, tuple]:
        """
        Compute deterministic components of stochastic constraints for a solution `x`.

        Arguments
        ---------
        x : tuple
            vector of decision variables

        Returns
        -------
        det_stoch_constraints : tuple
            vector of deterministic components of stochastic constraints
        det_stoch_constraints_gradients : tuple
            vector of gradients of deterministic components of stochastic constraints
        """
        det_stoch_constraints = ()
        det_stoch_constraints_gradients = (
            (0,) * self.dim,
        )  # tuple of tuples - of sizes self.dim by self.dim, full of zeros
        return det_stoch_constraints, det_stoch_constraints_gradients

    def deterministic_objectives_and_gradients(
        self, x: tuple
    ) -> tuple[tuple, tuple]:
        """
        Compute deterministic components of objectives for a solution `x`.

        Arguments
        ---------
        x : tuple
            vector of decision variables

        Returns
        -------
        det_objectives : tuple
            vector of deterministic components of objectives
        det_objectives_gradients : tuple
            vector of gradients of deterministic components of objectives
        """
        det_objectives = (
            np.sum(np.array(self.factors["arc_costs"]) / np.array(x)),
        )
        det_objectives_gradients = (
            -np.array(self.factors["arc_costs"]) / (np.array(x) ** 2),
        )
        return det_objectives, det_objectives_gradients

    def check_deterministic_constraints(self, x: tuple) -> bool:
        """
        Check if a solution `x` satisfies the problem's deterministic constraints.

        Arguments
        ---------
        x : tuple
            vector of decision variables

        Returns
        -------
        satisfies : bool
            indicates if solution `x` satisfies the deterministic constraints.
        """
        is_positive: list[bool] = [x_i >= 0 for x_i in x]
        return all(is_positive)

    def get_random_solution(self, rand_sol_rng: MRG32k3a) -> tuple:
        """
        Generate a random solution for starting or restarting solvers.

        Arguments
        ---------
        rand_sol_rng : mrg32k3a.mrg32k3a.MRG32k3a object
            random-number generator used to sample a new random solution

        Returns
        -------
        x : tuple
            vector of decision variables
        """
        x = tuple(
            [
                rand_sol_rng.lognormalvariate(lq=0.1, uq=10)
                for _ in range(self.dim)
            ]
        )
        return x
>>>>>>> 7b1772d8
<|MERGE_RESOLUTION|>--- conflicted
+++ resolved
@@ -1,4 +1,3 @@
-<<<<<<< HEAD
 """
 Summary
 -------
@@ -6,11 +5,18 @@
 A detailed description of the model/problem can be found
 `here <https://simopt.readthedocs.io/en/latest/san.html>`__.
 """
+
 from __future__ import annotations
 
+from typing import Callable, Final
+
 import numpy as np
-from simopt.base import Model, Problem
 from mrg32k3a.mrg32k3a import MRG32k3a
+
+from simopt.base import ConstraintType, Model, Problem, VariableType
+
+# TODO: figure out if this should ever be anything other than 13
+NUM_ARCS: Final[int] = 13
 
 
 class FixedSAN(Model):
@@ -43,33 +49,49 @@
     --------
     base.Model
     """
-    def __init__(self, fixed_factors: dict = {}):
-        self.name = "FIXEDSAN"
-        self.n_rngs = 1
-        self.n_responses = 1
-        self.specifications = {
+
+    @property
+    def name(self) -> str:
+        return "FIXEDSAN"
+
+    @property
+    def n_rngs(self) -> int:
+        return 1
+
+    @property
+    def n_responses(self) -> int:
+        return 1
+
+    @property
+    def specifications(self) -> dict[str, dict]:
+        return {
             "num_arcs": {
                 "description": "number of arcs",
                 "datatype": int,
-                "default": 13
+                "default": NUM_ARCS,
             },
             "num_nodes": {
                 "description": "number of nodes",
                 "datatype": int,
-                "default": 9
+                "default": 9,
             },
             "arc_means": {
                 "description": "mean task durations for each arc",
                 "datatype": tuple,
-                "default": (1,) * 13
-            }
+                "default": (1,) * NUM_ARCS,
+            },
         }
-        self.check_factor_list = {
+
+    @property
+    def check_factor_list(self) -> dict[str, Callable]:
+        return {
             "num_arcs": self.check_num_arcs,
             "num_nodes": self.check_num_nodes,
-            "arc_means": self.check_arc_means
+            "arc_means": self.check_arc_means,
         }
-        # Set factors of the simulation model.
+
+    def __init__(self, fixed_factors: dict | None = None) -> None:
+        # Let the base class handle default arguments.
         super().__init__(fixed_factors)
 
     def check_num_arcs(self):
@@ -85,11 +107,8 @@
         for x in list(self.factors["arc_means"]):
             positive = positive and x > 0
         return positive
-    
-    def check_simulatable_factors(self):
-        return len(self.factors["arc_means"]) != self.factors["num_arcs"]
-
-    def replicate(self, rng_list: list["MRG32k3a"]) -> tuple[dict, dict]:
+
+    def replicate(self, rng_list: list[MRG32k3a]) -> tuple[dict, dict]:
         """
         Simulate a single replication for the current model factors.
 
@@ -110,75 +129,87 @@
         exp_rng = rng_list[0]
 
         # Generate arc lengths.
-        T = np.zeros(self.factors["num_nodes"])
-        Tderiv = np.zeros((self.factors["num_nodes"], self.factors["num_arcs"]))
+        nodes = np.zeros(self.factors["num_nodes"])
+        time_deriv = np.zeros(
+            (self.factors["num_nodes"], self.factors["num_arcs"])
+        )
         thetas = list(self.factors["arc_means"])
         arcs = [exp_rng.expovariate(1 / x) for x in thetas]
 
         # Brute force calculation like in Matlab code
-        T[1] = T[0] + arcs[0]
-        Tderiv[1, :] = Tderiv[0, :]
-        Tderiv[1, 0] = Tderiv[1, 0] + arcs[0] / thetas[0]
-
-        T[2] = max(T[0] + arcs[1], T[1] + arcs[2])
-        if T[0] + arcs[1] > T[1] + arcs[2]:
-            T[2] = T[0] + arcs[1]
-            Tderiv[2, :] = Tderiv[0, :]
-            Tderiv[2, 1] = Tderiv[2, 1] + arcs[1] / thetas[1]
+        nodes[1] = nodes[0] + arcs[0]
+        time_deriv[1, :] = time_deriv[0, :]
+        time_deriv[1, 0] = time_deriv[1, 0] + arcs[0] / thetas[0]
+
+        nodes[2] = max(nodes[0] + arcs[1], nodes[1] + arcs[2])
+        if nodes[0] + arcs[1] > nodes[1] + arcs[2]:
+            nodes[2] = nodes[0] + arcs[1]
+            time_deriv[2, :] = time_deriv[0, :]
+            time_deriv[2, 1] = time_deriv[2, 1] + arcs[1] / thetas[1]
         else:
-            T[2] = T[1] + arcs[2]
-            Tderiv[2, :] = Tderiv[1, :]
-            Tderiv[2, 2] = Tderiv[2, 2] + arcs[2] / thetas[2]
-
-        T[3] = T[1] + arcs[3]
-        Tderiv[3, :] = Tderiv[1, :]
-        Tderiv[3, 3] = Tderiv[3, 3] + arcs[3] / thetas[3]
-
-        T[4] = T[3] + arcs[6]
-        Tderiv[4, :] = Tderiv[3, :]
-        Tderiv[4, 6] = Tderiv[4, 6] + arcs[6] / thetas[6]
-
-        T[5] = max([T[1] + arcs[4], T[2] + arcs[5], T[4] + arcs[8]])
-        ind = np.argmax([T[1] + arcs[4], T[2] + arcs[5], T[4] + arcs[8]])
+            nodes[2] = nodes[1] + arcs[2]
+            time_deriv[2, :] = time_deriv[1, :]
+            time_deriv[2, 2] = time_deriv[2, 2] + arcs[2] / thetas[2]
+
+        nodes[3] = nodes[1] + arcs[3]
+        time_deriv[3, :] = time_deriv[1, :]
+        time_deriv[3, 3] = time_deriv[3, 3] + arcs[3] / thetas[3]
+
+        nodes[4] = nodes[3] + arcs[6]
+        time_deriv[4, :] = time_deriv[3, :]
+        time_deriv[4, 6] = time_deriv[4, 6] + arcs[6] / thetas[6]
+
+        nodes[5] = max(
+            [nodes[1] + arcs[4], nodes[2] + arcs[5], nodes[4] + arcs[8]]
+        )
+        ind = np.argmax(
+            [nodes[1] + arcs[4], nodes[2] + arcs[5], nodes[4] + arcs[8]]
+        )
 
         if ind == 1:
-            Tderiv[5, :] = Tderiv[1, :]
-            Tderiv[5, 4] = Tderiv[5, 4] + arcs[4] / thetas[4]
+            time_deriv[5, :] = time_deriv[1, :]
+            time_deriv[5, 4] = time_deriv[5, 4] + arcs[4] / thetas[4]
         elif ind == 2:
-            Tderiv[5, :] = Tderiv[2, :]
-            Tderiv[5, 5] = Tderiv[5, 5] + arcs[5] / thetas[5]
+            time_deriv[5, :] = time_deriv[2, :]
+            time_deriv[5, 5] = time_deriv[5, 5] + arcs[5] / thetas[5]
         else:
-            Tderiv[5, :] = Tderiv[4, :]
-            Tderiv[5, 8] = Tderiv[5, 8] + arcs[8] / thetas[8]
-
-        T[6] = T[3] + arcs[7]
-        Tderiv[6, :] = Tderiv[3, :]
-        Tderiv[6, 7] = Tderiv[6, 7] + arcs[7] / thetas[7]
-
-        if T[6] + arcs[11] > T[4] + arcs[9]:
-            T[7] = T[6] + arcs[11]
-            Tderiv[7, :] = Tderiv[6, :]
-            Tderiv[7, 11] = Tderiv[7, 11] + arcs[11] / thetas[11]
+            time_deriv[5, :] = time_deriv[4, :]
+            time_deriv[5, 8] = time_deriv[5, 8] + arcs[8] / thetas[8]
+
+        nodes[6] = nodes[3] + arcs[7]
+        time_deriv[6, :] = time_deriv[3, :]
+        time_deriv[6, 7] = time_deriv[6, 7] + arcs[7] / thetas[7]
+
+        if nodes[6] + arcs[11] > nodes[4] + arcs[9]:
+            nodes[7] = nodes[6] + arcs[11]
+            time_deriv[7, :] = time_deriv[6, :]
+            time_deriv[7, 11] = time_deriv[7, 11] + arcs[11] / thetas[11]
         else:
-            T[7] = T[4] + arcs[9]
-            Tderiv[7, :] = Tderiv[4, :]
-            Tderiv[7, 9] = Tderiv[7, 9] + arcs[9] / thetas[9]
-
-        if T[5] + arcs[10] > T[7] + arcs[12]:
-            T[8] = T[5] + arcs[10]
-            Tderiv[8, :] = Tderiv[5, :]
-            Tderiv[8, 10] = Tderiv[8, 10] + arcs[10] / thetas[10]
+            nodes[7] = nodes[4] + arcs[9]
+            time_deriv[7, :] = time_deriv[4, :]
+            time_deriv[7, 9] = time_deriv[7, 9] + arcs[9] / thetas[9]
+
+        if nodes[5] + arcs[10] > nodes[7] + arcs[12]:
+            nodes[8] = nodes[5] + arcs[10]
+            time_deriv[8, :] = time_deriv[5, :]
+            time_deriv[8, 10] = time_deriv[8, 10] + arcs[10] / thetas[10]
         else:
-            T[8] = T[7] + arcs[12]
-            Tderiv[8, :] = Tderiv[7, :]
-            Tderiv[8, 12] = Tderiv[8, 12] + arcs[12] / thetas[12]
-
-        longest_path = T[8]
-        longest_path_gradient = Tderiv[8, :]
+            nodes[8] = nodes[7] + arcs[12]
+            time_deriv[8, :] = time_deriv[7, :]
+            time_deriv[8, 12] = time_deriv[8, 12] + arcs[12] / thetas[12]
+
+        longest_path = nodes[8]
+        longest_path_gradient = time_deriv[8, :]
 
         # Compose responses and gradients.
         responses = {"longest_path_length": longest_path}
-        gradients = {response_key: {factor_key: np.nan for factor_key in self.specifications} for response_key in responses}
+        gradients = {
+            response_key: {
+                factor_key: np.zeros(len(self.specifications))
+                for factor_key in self.specifications
+            }
+            for response_key in responses
+        }
         gradients["longest_path_length"]["arc_means"] = longest_path_gradient
 
         return responses, gradients
@@ -256,489 +287,6 @@
     --------
     base.Problem
     """
-    def __init__(self, name: str = "FIXEDSAN-1", fixed_factors: dict = {}, model_fixed_factors: dict = {}):
-        self.name = name
-        self.n_objectives = 1
-        self.n_stochastic_constraints = 0
-        self.minmax = (-1,)
-        self.constraint_type = "box"
-        self.variable_type = "continuous"
-        self.gradient_available = True
-        self.optimal_value = None
-        self.optimal_solution = None
-        self.model_default_factors = {}
-        self.model_decision_factors = {"arc_means"}
-        self.factors = fixed_factors
-        self.specifications = {
-            "initial_solution": {
-                "description": "initial solution",
-                "datatype": tuple,
-                "default": (10,) * 13
-            },
-            "budget": {
-                "description": "max # of replications for a solver to take",
-                "datatype": int,
-                "default": 10000
-            },
-            "arc_costs": {
-                "description": "cost associated to each arc",
-                "datatype": tuple,
-                "default": (1, 1, 1, 1, 1, 1, 1, 1, 1, 1, 1, 1, 1)
-            }
-        }
-        self.check_factor_list = {
-            "initial_solution": self.check_initial_solution,
-            "budget": self.check_budget,
-            "arc_costs": self.check_arc_costs
-        }
-        super().__init__(fixed_factors, model_fixed_factors)
-        # Instantiate model with fixed factors and over-riden defaults.
-        self.model = FixedSAN(self.model_fixed_factors)
-        self.dim = self.model.factors["num_arcs"]
-        self.lower_bounds = (1e-2,) * self.dim
-        self.upper_bounds = (np.inf,) * self.dim
-
-    def check_arc_costs(self):
-        positive = True
-        for x in list(self.factors["arc_costs"]):
-            positive = positive and x > 0
-        return (len(self.factors["arc_costs"]) != self.model.factors["num_arcs"]) and positive
-
-    def vector_to_factor_dict(self, vector):
-        """
-        Convert a vector of variables to a dictionary with factor keys
-
-        Arguments
-        ---------
-        vector : tuple
-            vector of values associated with decision variables
-
-        Returns
-        -------
-        factor_dict : dictionary
-            dictionary with factor keys and associated values
-        """
-        factor_dict = {
-            "arc_means": vector[:]
-        }
-        return factor_dict
-
-    def factor_dict_to_vector(self, factor_dict):
-        """
-        Convert a dictionary with factor keys to a vector
-        of variables.
-
-        Arguments
-        ---------
-        factor_dict : dictionary
-            dictionary with factor keys and associated values
-
-        Returns
-        -------
-        vector : tuple
-            vector of values associated with decision variables
-        """
-        vector = tuple(factor_dict["arc_means"])
-        return vector
-
-    def response_dict_to_objectives(self, response_dict):
-        """
-        Convert a dictionary with response keys to a vector
-        of objectives.
-
-        Arguments
-        ---------
-        response_dict : dictionary
-            dictionary with response keys and associated values
-
-        Returns
-        -------
-        objectives : tuple
-            vector of objectives
-        """
-        objectives = (response_dict["longest_path_length"],)
-        return objectives
-
-    def response_dict_to_stoch_constraints(self, response_dict):
-        """
-        Convert a dictionary with response keys to a vector
-        of left-hand sides of stochastic constraints: E[Y] <= 0
-
-        Arguments
-        ---------
-        response_dict : dictionary
-            dictionary with response keys and associated values
-
-        Returns
-        -------
-        stoch_constraints : tuple
-            vector of LHSs of stochastic constraint
-        """
-        stoch_constraints = None
-        return stoch_constraints
-
-    def deterministic_stochastic_constraints_and_gradients(self, x):
-        """
-        Compute deterministic components of stochastic constraints for a solution `x`.
-
-        Arguments
-        ---------
-        x : tuple
-            vector of decision variables
-
-        Returns
-        -------
-        det_stoch_constraints : tuple
-            vector of deterministic components of stochastic constraints
-        det_stoch_constraints_gradients : tuple
-            vector of gradients of deterministic components of stochastic constraints
-        """
-        det_stoch_constraints = None
-        det_stoch_constraints_gradients = ((0,) * self.dim,)  # tuple of tuples – of sizes self.dim by self.dim, full of zeros
-        return det_stoch_constraints, det_stoch_constraints_gradients
-
-    def deterministic_objectives_and_gradients(self, x):
-        """
-        Compute deterministic components of objectives for a solution `x`.
-
-        Arguments
-        ---------
-        x : tuple
-            vector of decision variables
-
-        Returns
-        -------
-        det_objectives : tuple
-            vector of deterministic components of objectives
-        det_objectives_gradients : tuple
-            vector of gradients of deterministic components of objectives
-        """
-        det_objectives = (np.sum(np.array(self.factors["arc_costs"]) / np.array(x)),)
-        det_objectives_gradients = (-np.array(self.factors["arc_costs"]) / (np.array(x) ** 2),)
-        return det_objectives, det_objectives_gradients
-
-    def check_deterministic_constraints(self, x):
-        """
-        Check if a solution `x` satisfies the problem's deterministic constraints.
-
-        Arguments
-        ---------
-        x : tuple
-            vector of decision variables
-
-        Returns
-        -------
-        satisfies : bool
-            indicates if solution `x` satisfies the deterministic constraints.
-        """
-        return np.all(np.array(x) >= 0)
-
-    def get_random_solution(self, rand_sol_rng):
-        """
-        Generate a random solution for starting or restarting solvers.
-
-        Arguments
-        ---------
-        rand_sol_rng : mrg32k3a.mrg32k3a.MRG32k3a object
-            random-number generator used to sample a new random solution
-
-        Returns
-        -------
-        x : tuple
-            vector of decision variables
-        """
-        x = tuple([rand_sol_rng.lognormalvariate(lq=0.1, uq=10) for _ in range(self.dim)])
-        return x
-=======
-"""
-Summary
--------
-Simulate duration of a stochastic activity network (SAN).
-A detailed description of the model/problem can be found
-`here <https://simopt.readthedocs.io/en/latest/san.html>`__.
-"""
-
-from __future__ import annotations
-
-from typing import Callable, Final
-
-import numpy as np
-from mrg32k3a.mrg32k3a import MRG32k3a
-
-from simopt.base import ConstraintType, Model, Problem, VariableType
-
-# TODO: figure out if this should ever be anything other than 13
-NUM_ARCS: Final[int] = 13
-
-
-class FixedSAN(Model):
-    """
-    A model that simulates a stochastic activity network problem with tasks
-    that have exponentially distributed durations, and the selected means
-    come with a cost.
-
-    Attributes
-    ----------
-    name : string
-        name of model
-    n_rngs : int
-        number of random-number generators used to run a simulation replication
-    n_responses : int
-        number of responses (performance measures)
-    factors : dict
-        changeable factors of the simulation model
-    specifications : dict
-        details of each factor (for GUI and data validation)
-    check_factor_list : dict
-        switch case for checking factor simulatability
-
-    Arguments
-    ---------
-    fixed_factors : nested dict
-        fixed factors of the simulation model
-
-    See also
-    --------
-    base.Model
-    """
-
-    @property
-    def name(self) -> str:
-        return "FIXEDSAN"
-
-    @property
-    def n_rngs(self) -> int:
-        return 1
-
-    @property
-    def n_responses(self) -> int:
-        return 1
-
-    @property
-    def specifications(self) -> dict[str, dict]:
-        return {
-            "num_arcs": {
-                "description": "number of arcs",
-                "datatype": int,
-                "default": NUM_ARCS,
-            },
-            "num_nodes": {
-                "description": "number of nodes",
-                "datatype": int,
-                "default": 9,
-            },
-            "arc_means": {
-                "description": "mean task durations for each arc",
-                "datatype": tuple,
-                "default": (1,) * NUM_ARCS,
-            },
-        }
-
-    @property
-    def check_factor_list(self) -> dict[str, Callable]:
-        return {
-            "num_arcs": self.check_num_arcs,
-            "num_nodes": self.check_num_nodes,
-            "arc_means": self.check_arc_means,
-        }
-
-    def __init__(self, fixed_factors: dict | None = None) -> None:
-        # Let the base class handle default arguments.
-        super().__init__(fixed_factors)
-
-    def check_num_arcs(self) -> bool:
-        return self.factors["num_arcs"] > 0
-
-    def check_num_nodes(self) -> bool:
-        return self.factors["num_nodes"] > 0
-
-    def check_arc_means(self) -> bool:
-        positive = True
-        for x in list(self.factors["arc_means"]):
-            positive = positive & x > 0
-        return (
-            len(self.factors["arc_means"]) != self.factors["num_arcs"]
-        ) & positive
-
-    def replicate(self, rng_list: list[MRG32k3a]) -> tuple[dict, dict]:
-        """
-        Simulate a single replication for the current model factors.
-
-        Arguments
-        ---------
-        rng_list : list of mrg32k3a.mrg32k3a.MRG32k3a objects
-            rngs for model to use when simulating a replication
-
-        Returns
-        -------
-        responses : dict
-            performance measures of interest
-            "longest_path_length" = length/duration of longest path
-        gradients : dict of dicts
-            gradient estimates for each response
-        """
-        # Designate separate random number generators.
-        exp_rng = rng_list[0]
-
-        # Generate arc lengths.
-        nodes = np.zeros(self.factors["num_nodes"])
-        time_deriv = np.zeros(
-            (self.factors["num_nodes"], self.factors["num_arcs"])
-        )
-        thetas = list(self.factors["arc_means"])
-        arcs = [exp_rng.expovariate(1 / x) for x in thetas]
-
-        # Brute force calculation like in Matlab code
-        nodes[1] = nodes[0] + arcs[0]
-        time_deriv[1, :] = time_deriv[0, :]
-        time_deriv[1, 0] = time_deriv[1, 0] + arcs[0] / thetas[0]
-
-        nodes[2] = max(nodes[0] + arcs[1], nodes[1] + arcs[2])
-        if nodes[0] + arcs[1] > nodes[1] + arcs[2]:
-            nodes[2] = nodes[0] + arcs[1]
-            time_deriv[2, :] = time_deriv[0, :]
-            time_deriv[2, 1] = time_deriv[2, 1] + arcs[1] / thetas[1]
-        else:
-            nodes[2] = nodes[1] + arcs[2]
-            time_deriv[2, :] = time_deriv[1, :]
-            time_deriv[2, 2] = time_deriv[2, 2] + arcs[2] / thetas[2]
-
-        nodes[3] = nodes[1] + arcs[3]
-        time_deriv[3, :] = time_deriv[1, :]
-        time_deriv[3, 3] = time_deriv[3, 3] + arcs[3] / thetas[3]
-
-        nodes[4] = nodes[3] + arcs[6]
-        time_deriv[4, :] = time_deriv[3, :]
-        time_deriv[4, 6] = time_deriv[4, 6] + arcs[6] / thetas[6]
-
-        nodes[5] = max(
-            [nodes[1] + arcs[4], nodes[2] + arcs[5], nodes[4] + arcs[8]]
-        )
-        ind = np.argmax(
-            [nodes[1] + arcs[4], nodes[2] + arcs[5], nodes[4] + arcs[8]]
-        )
-
-        if ind == 1:
-            time_deriv[5, :] = time_deriv[1, :]
-            time_deriv[5, 4] = time_deriv[5, 4] + arcs[4] / thetas[4]
-        elif ind == 2:
-            time_deriv[5, :] = time_deriv[2, :]
-            time_deriv[5, 5] = time_deriv[5, 5] + arcs[5] / thetas[5]
-        else:
-            time_deriv[5, :] = time_deriv[4, :]
-            time_deriv[5, 8] = time_deriv[5, 8] + arcs[8] / thetas[8]
-
-        nodes[6] = nodes[3] + arcs[7]
-        time_deriv[6, :] = time_deriv[3, :]
-        time_deriv[6, 7] = time_deriv[6, 7] + arcs[7] / thetas[7]
-
-        if nodes[6] + arcs[11] > nodes[4] + arcs[9]:
-            nodes[7] = nodes[6] + arcs[11]
-            time_deriv[7, :] = time_deriv[6, :]
-            time_deriv[7, 11] = time_deriv[7, 11] + arcs[11] / thetas[11]
-        else:
-            nodes[7] = nodes[4] + arcs[9]
-            time_deriv[7, :] = time_deriv[4, :]
-            time_deriv[7, 9] = time_deriv[7, 9] + arcs[9] / thetas[9]
-
-        if nodes[5] + arcs[10] > nodes[7] + arcs[12]:
-            nodes[8] = nodes[5] + arcs[10]
-            time_deriv[8, :] = time_deriv[5, :]
-            time_deriv[8, 10] = time_deriv[8, 10] + arcs[10] / thetas[10]
-        else:
-            nodes[8] = nodes[7] + arcs[12]
-            time_deriv[8, :] = time_deriv[7, :]
-            time_deriv[8, 12] = time_deriv[8, 12] + arcs[12] / thetas[12]
-
-        longest_path = nodes[8]
-        longest_path_gradient = time_deriv[8, :]
-
-        # Compose responses and gradients.
-        responses = {"longest_path_length": longest_path}
-        gradients = {
-            response_key: {
-                factor_key: np.zeros(len(self.specifications))
-                for factor_key in self.specifications
-            }
-            for response_key in responses
-        }
-        gradients["longest_path_length"]["arc_means"] = longest_path_gradient
-
-        return responses, gradients
-
-
-"""
-Summary
--------
-Minimize the duration of the longest path from a to i plus cost.
-"""
-
-
-class FixedSANLongestPath(Problem):
-    """
-    Base class to implement simulation-optimization problems.
-
-    Attributes
-    ----------
-    name : string
-        name of problem
-    dim : int
-        number of decision variables
-    n_objectives : int
-        number of objectives
-    n_stochastic_constraints : int
-        number of stochastic constraints
-    minmax : tuple of int (+/- 1)
-        indicator of maximization (+1) or minimization (-1) for each objective
-    constraint_type : string
-        description of constraints types:
-            "unconstrained", "box", "deterministic", "stochastic"
-    variable_type : string
-        description of variable types:
-            "discrete", "continuous", "mixed"
-    lower_bounds : tuple
-        lower bound for each decision variable
-    upper_bounds : tuple
-        upper bound for each decision variable
-    gradient_available : bool
-        indicates if gradient of objective function is available
-    optimal_value : tuple
-        optimal objective function value
-    optimal_solution : tuple
-        optimal solution
-    model : Model object
-        associated simulation model that generates replications
-    model_default_factors : dict
-        default values for overriding model-level default factors
-    model_fixed_factors : dict
-        combination of overriden model-level factors and defaults
-    model_decision_factors : set of str
-        set of keys for factors that are decision variables
-    rng_list : list of mrg32k3a.mrg32k3a.MRG32k3a objects
-        list of RNGs used to generate a random initial solution
-        or a random problem instance
-    factors : dict
-        changeable factors of the problem
-            initial_solution : list
-                default initial solution from which solvers start
-            budget : int > 0
-                max number of replications (fn evals) for a solver to take
-    specifications : dict
-        details of each factor (for GUI, data validation, and defaults)
-
-    Arguments
-    ---------
-    name : str
-        user-specified name for problem
-    fixed_factors : dict
-        dictionary of user-specified problem factors
-    model_fixed factors : dict
-        subset of user-specified non-decision factors to pass through to the model
-
-    See also
-    --------
-    base.Problem
-    """
 
     @property
     def n_objectives(self) -> int:
@@ -834,13 +382,11 @@
             model=FixedSAN,
         )
 
-    def check_arc_costs(self) -> bool:
+    def check_arc_costs(self):
         positive = True
         for x in list(self.factors["arc_costs"]):
-            positive = positive & x > 0
-        return (
-            len(self.factors["arc_costs"]) != self.model.factors["num_arcs"]
-        ) & positive
+            positive = positive and x > 0
+        return (len(self.factors["arc_costs"]) != self.model.factors["num_arcs"]) and positive
 
     def vector_to_factor_dict(self, vector: tuple) -> dict:
         """
@@ -1000,5 +546,4 @@
                 for _ in range(self.dim)
             ]
         )
-        return x
->>>>>>> 7b1772d8
+        return x