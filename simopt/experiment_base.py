"""Provide base classes for problem-solver pairs and helper functions for reading/writing data and plotting."""

from __future__ import annotations

import ast
import csv
import importlib
import itertools
import os
import pickle
import re
import shutil
import subprocess
import time
from multiprocessing import Pool
from typing import Literal

import matplotlib.lines as mpl_lines
import matplotlib.pyplot as plt
import numpy as np
import pandas as pd
import seaborn as sns
from mrg32k3a.mrg32k3a import MRG32k3a
from scipy.stats import norm

from simopt.base import ObjectiveType, Problem, Solution, Solver, VariableType
from simopt.directory import (
    model_directory,
    problem_directory,
    solver_directory,
)

"""Set the default directory for saving experiment results."""
EXPERIMENT_DIR = os.path.join(
    os.getcwd(), "experiments", time.strftime("%Y-%m-%d_%H-%M-%S")
)


class Curve:
    """Base class for all curves.

    Attributes
    ----------
    x_vals : list [float]
        Values of horizontal components.
    y_vals : list [float]
        Values of vertical components.
    n_points : int
        Number of values in x- and y- vectors.

    Parameters
    ----------
    x_vals : list [float]
        Values of horizontal components.
    y_vals : list [float]
        Values of vertical components.

    """

    @property
    def x_vals(self) -> list[float]:
        """Values of horizontal components."""
        return self.__x_vals

    @property
    def y_vals(self) -> list[float]:
        """Values of vertical components."""
        return self.__y_vals

    @property
    def n_points(self) -> int:
        """Number of values in x- and y- vectors."""
        return len(self.x_vals)

    def __init__(self, x_vals: list[float], y_vals: list[float]) -> None:
        """Initialize a curve with x- and y-values.

        Parameters
        ----------
        x_vals : list[float]
            Values of horizontal components.
        y_vals : list[float]
            Values of vertical components.

        Raises
        ------
        TypeError
        ValueError

        """
        # Type checking
        if not isinstance(x_vals, list) or not all(
            [isinstance(x, (int, float)) for x in x_vals]
        ):
            error_msg = "x_vals must be a list of floats."
            raise TypeError(error_msg)
        if not isinstance(y_vals, list) or not all(
            [isinstance(y, (int, float)) for y in y_vals]
        ):
            error_msg = "y_vals must be a list of floats."
            raise TypeError(error_msg)
        # Value checking
        if len(x_vals) != len(y_vals):
            error_msg = f"Length of x- {len(x_vals)} and y-values {len(y_vals)} must be equal."
            raise ValueError(error_msg)

        # Each attribute is read-only
        self.__x_vals = x_vals
        self.__y_vals = y_vals

    def lookup(self, x_val: float) -> float:
        """Lookup the y-value of the curve at an intermediate x-value.

        Parameters
        ----------
        x_val : float
            X-value at which to lookup the y-value.

        Returns
        -------
        float
            Y-value corresponding to x.

        Raises
        ------
        TypeError

        """
        # Type checking
        if not isinstance(x_val, (int, float)):
            error_msg = "x_val must be a float."
            raise TypeError(error_msg)

        if x_val < self.x_vals[0]:
            return np.nan
        else:
            idx = np.max(np.where(np.array(self.x_vals) <= x_val))
            return self.y_vals[idx]

    def compute_crossing_time(self, threshold: float) -> float:
        """Compute the first time at which a curve drops below a given threshold.

        Parameters
        ----------
        threshold : float
            Value for which to find first crossing time.

        Returns
        -------
        float
            First time at which a curve drops below threshold.

        Raises
        ------
        TypeError

        """
        # Type checking
        if not isinstance(threshold, (int, float)):
            error_msg = "Threshold must be a float."
            raise TypeError(error_msg)

        # Use binary search to find the first x-value below threshold.
        # TODO: Test this
        # index = bisect.bisect_left(self.y_vals, threshold)
        # if index == self.n_points:
        #     return np.inf
        # else:
        #     return self.x_vals[index]

        for i in range(self.n_points):
            if self.y_vals[i] < threshold:
                return self.x_vals[i]
        # If threshold is never crossed, return infinity.
        return np.inf

    def compute_area_under_curve(self) -> float:
        """Compute the area under a curve.

        Returns
        -------
        float
            Area under the curve.

        """
        area = np.dot(self.y_vals[:-1], np.diff(self.x_vals))
        return area

    def curve_to_mesh(self, mesh: list[float]) -> Curve:
        """Create a curve defined at equally spaced x values.

        Parameters
        ----------
        mesh : list[float]
            List of uniformly spaced x-values.

        Returns
        -------
        ``experiment_base.Curve``
            Curve with equally spaced x-values.

        Raises
        ------
        TypeError

        """
        # Type checking
        if not isinstance(mesh, list) or not all(
            [isinstance(x, (int, float)) for x in mesh]
        ):
            error_msg = "Mesh must be a list of floats."
            raise TypeError(error_msg)

        mesh_curve = Curve(x_vals=mesh, y_vals=[self.lookup(x) for x in mesh])
        return mesh_curve

    def curve_to_full_curve(self) -> Curve:
        """Create a curve with duplicate x- and y-values to indicate steps.

        Returns
        -------
        ``experiment_base.Curve``
            Curve with duplicate x- and y-values.

        """
        duplicate_x_vals = [x for x in self.x_vals for _ in (0, 1)]
        duplicate_y_vals = [y for y in self.y_vals for _ in (0, 1)]
        full_curve = Curve(
            x_vals=duplicate_x_vals[1:], y_vals=duplicate_y_vals[:-1]
        )
        return full_curve

    def plot(
        self,
        color_str: str = "C0",
        curve_type: Literal["regular", "conf_bound"] = "regular",
    ) -> list[mpl_lines.Line2D]:
        """Plot a curve.

        Parameters
        ----------
        color_str : str, default="C0"
            String indicating line color, e.g., "C0", "C1", etc.
        curve_type : str, default="regular"
            String indicating type of line: "regular" or "conf_bound".

        Returns
        -------
        list [``matplotlib.lines.Line2D``]
            Curve handle, to use when creating legends.

        Raises
        ------
        TypeError
        ValueError

        """
        # Type checking
        if not isinstance(color_str, str):
            error_msg = "Color must be a string."
            raise TypeError(error_msg)
        if not isinstance(curve_type, str):
            error_msg = "Curve type must be a string."
            raise TypeError(error_msg)
        # Value checking
        if curve_type not in ["regular", "conf_bound"]:
            error_msg = "Invalid curve type."
            raise ValueError(error_msg)

        if curve_type == "regular":
            linestyle = "-"
            linewidth = 2
        elif curve_type == "conf_bound":
            linestyle = "--"
            linewidth = 1
        handle = plt.step(
            self.x_vals,
            self.y_vals,
            color=color_str,
            linestyle=linestyle,
            linewidth=linewidth,
            where="post",
        )
        return handle


def mean_of_curves(curves: list[Curve]) -> Curve:
    """Compute pointwise (w.r.t. x-values) mean of curves.

    Starting and ending x-values must coincide for all curves.

    Parameters
    ----------
    curves : list [``experiment_base.Curve``]
        Collection of curves to aggregate.

    Returns
    -------
    ``experiment_base.Curve object``
        Mean curve.

    Raises
    ------
    TypeError

    """
    # Type checking
    if not isinstance(curves, list) or not all(
        [isinstance(curve, Curve) for curve in curves]
    ):
        error_msg = "Curves must be a list of Curve objects."
        raise TypeError(error_msg)

    unique_x_vals = np.unique(
        [x_val for curve in curves for x_val in curve.x_vals]
    )
    mean_y_vals = [
        float(np.mean([curve.lookup(float(x_val)) for curve in curves]))
        for x_val in unique_x_vals
    ]
    mean_curve = Curve(x_vals=unique_x_vals.tolist(), y_vals=mean_y_vals)
    return mean_curve


def quantile_of_curves(curves: list[Curve], beta: float) -> Curve:
    """Compute pointwise (w.r.t. x values) quantile of curves.

    Starting and ending x values must coincide for all curves.

    Parameters
    ----------
    curves : list [``experiment_base.Curve``]
        Collection of curves to aggregate.
    beta : float
        Quantile level.

    Returns
    -------
    ``experiment_base.Curve``
        Quantile curve.

    Raises
    ------
    TypeError

    """
    # Type checking
    if not isinstance(curves, list) or not all(
        [isinstance(curve, Curve) for curve in curves]
    ):
        error_msg = "Curves must be a list of Curve objects."
        raise TypeError(error_msg)
    if not isinstance(beta, (int, float)):
        error_msg = "Beta must be a float."
        raise TypeError(error_msg)

    unique_x_vals = np.unique(
        [x_val for curve in curves for x_val in curve.x_vals]
    )
    quantile_y_vals = [
        float(np.quantile([curve.lookup(x_val) for curve in curves], q=beta))
        for x_val in unique_x_vals
    ]
    quantile_curve = Curve(
        x_vals=unique_x_vals.tolist(), y_vals=quantile_y_vals
    )
    return quantile_curve


def cdf_of_curves_crossing_times(
    curves: list[Curve], threshold: float
) -> Curve:
    """Compute the cdf of crossing times of curves.

    Parameters
    ----------
    curves : list [``experiment_base.Curve``]
        Collection of curves to aggregate.
    threshold : float
        Value for which to find first crossing time.

    Returns
    -------
    ``experiment_base.Curve``
        CDF of crossing times.

    Raises
    ------
    TypeError

    """
    # Type checking
    if not isinstance(curves, list) or not all(
        [isinstance(curve, Curve) for curve in curves]
    ):
        error_msg = "Curves must be a list of Curve objects."
        raise TypeError(error_msg)
    if not isinstance(threshold, (int, float)):
        error_msg = "Threshold must be a float."
        raise TypeError(error_msg)

    n_curves = len(curves)
    crossing_times = [
        curve.compute_crossing_time(threshold) for curve in curves
    ]
    unique_x_vals = [
        0,
        *list(
            np.unique(
                [
                    crossing_time
                    for crossing_time in crossing_times
                    if crossing_time < np.inf
                ]
            )
        ),
        1,
    ]
    cdf_y_vals = [
        sum(crossing_time <= x_val for crossing_time in crossing_times)
        / n_curves
        for x_val in unique_x_vals
    ]
    cdf_curve = Curve(x_vals=unique_x_vals, y_vals=cdf_y_vals)
    return cdf_curve


def quantile_cross_jump(
    curves: list[Curve], threshold: float, beta: float
) -> Curve:
    """Compute a simple curve with a jump at the quantile of the crossing times.

    Parameters
    ----------
    curves : list [``experiment_base.Curve``]
        Collection of curves to aggregate.
    threshold : float
        Value for which to find first crossing time.
    beta : float
        Quantile level.

    Returns
    -------
    ``experiment_base.Curve``
        Piecewise-constant curve with a jump at the quantile crossing time (if finite).

    Raises
    ------
    TypeError

    """
    # Type checking
    if not isinstance(curves, list) or not all(
        [isinstance(curve, Curve) for curve in curves]
    ):
        error_msg = "Curves must be a list of Curve objects."
        raise TypeError(error_msg)
    if not isinstance(threshold, (int, float)):
        error_msg = "Threshold must be a float."
        raise TypeError(error_msg)
    if not isinstance(beta, (int, float)):
        error_msg = "Beta must be a float."
        raise TypeError(error_msg)

    solve_time_quantile = float(
        np.quantile(
            [
                curve.compute_crossing_time(threshold=threshold)
                for curve in curves
            ],
            q=beta,
        )
    )
    # Note: np.quantile will evaluate to np.nan if forced to interpolate
    # between a finite and infinite value. These are rare cases. Since
    # crossing times must be non-negative, the quantile should be mapped
    # to positive infinity.
    if solve_time_quantile == np.inf or np.isnan(solve_time_quantile):
        return Curve(x_vals=[0, 1], y_vals=[0, 0])
    else:
        return Curve(x_vals=[0, solve_time_quantile, 1], y_vals=[0, 1, 1])


def difference_of_curves(curve_1: Curve, curve_2: Curve) -> Curve:
    """Compute the difference of two curves (Curve 1 - Curve 2).

    Parameters
    ----------
    curve_1: ``experiment_base.Curve``
        First curve to take the difference of.
    curve_2 : ``experiment_base.Curve``
        Curves to take the difference of.

    Returns
    -------
    ``experiment_base.Curve``
        Difference of curves.

    Raises
    ------
    TypeError

    """
    # Type checking
    if not isinstance(curve_1, Curve):
        error_msg = "curve_1 must be a Curve object."
        raise TypeError(error_msg)
    if not isinstance(curve_2, Curve):
        error_msg = "curve_2 must be a Curve object."
        raise TypeError(error_msg)

    unique_x_vals_np = np.unique(curve_1.x_vals + curve_2.x_vals)
    unique_x_vals = [float(x_val) for x_val in unique_x_vals_np]
    difference_y_vals = [
        (curve_1.lookup(x_val) - curve_2.lookup(x_val))
        for x_val in unique_x_vals
    ]
    difference_curve = Curve(x_vals=unique_x_vals, y_vals=difference_y_vals)
    return difference_curve


def max_difference_of_curves(curve_1: Curve, curve_2: Curve) -> float:
    """Compute the maximum difference of two curves (Curve 1 - Curve 2).

    Parameters
    ----------
    curve_1: ``experiment_base.Curve``
        First curve to take the difference of.
    curve_2 : ``experiment_base.Curve``
        Curves to take the difference of.

    Returns
    -------
    float
        Maximum difference of curves.

    Raises
    ------
    TypeError

    """
    # Type checking
    if not isinstance(curve_1, Curve):
        error_msg = "curve_1 must be a Curve object."
        raise TypeError(error_msg)
    if not isinstance(curve_2, Curve):
        error_msg = "curve_2 must be a Curve object."
        raise TypeError(error_msg)

    difference_curve = difference_of_curves(curve_1, curve_2)
    max_diff = max(difference_curve.y_vals)
    return max_diff


class ProblemSolver:
    """Base class for running one solver on one problem.

    Attributes
    ----------
    solver : ``base.Solver``
        Simulation-optimization solver.
    problem : ``base.Problem``
        Simulation-optimization problem.
    n_macroreps : int
        Number of macroreplications run.
    file_name_path : str
        Path of .pickle file for saving ``experiment_base.ProblemSolver`` object.
    all_recommended_xs : list [list [tuple]]
        Sequences of recommended solutions from each macroreplication.
    all_intermediate_budgets : list [list]
        Sequences of intermediate budgets from each macroreplication.
    timings : list [float]
        Runtimes (in seconds) for each macroreplication.
    n_postreps : int
        Number of postreplications to take at each recommended solution.
    crn_across_budget : bool
        True if CRN used for post-replications at solutions recommended at
        different times, otherwise False.
    crn_across_macroreps : bool
        True if CRN used for post-replications at solutions recommended on
        different macroreplications, otherwise False.
    all_post_replicates : list [list [list]]
        All post-replicates from all solutions from all macroreplications.
    all_est_objectives : numpy array [numpy array]
        Estimated objective values of all solutions from all macroreplications.
    n_postreps_init_opt : int
        Number of postreplications to take at initial solution (x0) and
        optimal solution (x*).
    crn_across_init_opt : bool
        True if CRN used for post-replications at solutions x0 and x*, otherwise False.
    x0 : tuple
        Initial solution (x0).
    x0_postreps : list
        Post-replicates at x0.
    xstar : tuple
        Proxy for optimal solution (x*).
    xstar_postreps : list
        Post-replicates at x*.
    objective_curves : list [``experiment_base.Curve``]
        Curves of estimated objective function values,
        one for each macroreplication.
    progress_curves : list [``experiment_base.Curve``]
        Progress curves, one for each macroreplication.

    Parameters
    ----------
    solver_name : str, optional
        Name of solver.
    problem_name : str, optional
        Name of problem.
    solver_rename : str, optional
        User-specified name for solver.
    problem_rename : str, optional
        User-specified name for problem.
    solver : ``base.Solver``, optional
        Simulation-optimization solver.
    problem : ``base.Problem``, optional
        Simulation-optimization problem.
    solver_fixed_factors : dict, optional
        Dictionary of user-specified solver factors.
    problem_fixed_factors : dict, optional
        Dictionary of user-specified problem factors.
    model_fixed_factors : dict, optional
        Dictionary of user-specified model factors.
    file_name_path : str | os.PathLike, optional
        Path of .pickle file for saving ``experiment_base.ProblemSolver`` objects.
    create_pickle : bool, optional
        True if creating pickle file to store ProblemSolver object, False otherwise.

    """

    @property
    def solver(self) -> Solver:
        """Simulation-optimization solver."""
        return self.__solver

    @solver.setter
    def solver(self, solver: Solver) -> None:
        self.__solver = solver

    @property
    def problem(self) -> Problem:
        """Simulation-optimization problem."""
        return self.__problem

    @problem.setter
    def problem(self, problem: Problem) -> None:
        self.__problem = problem

    @property
    def n_macroreps(self) -> int:
        """Number of macroreplications run."""
        return self.__n_macroreps

    @n_macroreps.setter
    def n_macroreps(self, n_macroreps: int) -> None:
        self.__n_macroreps = n_macroreps

    @property
    def file_name_path(self) -> str | os.PathLike:
        """Path of .pickle file for saving ``experiment_base.ProblemSolver`` object."""
        return self.__file_name_path

    @file_name_path.setter
    def file_name_path(self, file_name_path: str | os.PathLike) -> None:
        self.__file_name_path = file_name_path

    @property
    def all_recommended_xs(self) -> list[list[tuple]]:
        """Sequences of recommended solutions from each macroreplication."""
        return self.__all_recommended_xs

    @all_recommended_xs.setter
    def all_recommended_xs(self, all_recommended_xs: list[list[tuple]]) -> None:
        self.__all_recommended_xs = all_recommended_xs

    @property
    def all_intermediate_budgets(self) -> list[list]:
        """Sequences of intermediate budgets from each macroreplication."""
        return self.__all_intermediate_budgets

    @all_intermediate_budgets.setter
    def all_intermediate_budgets(
        self, all_intermediate_budgets: list[list]
    ) -> None:
        self.__all_intermediate_budgets = all_intermediate_budgets

    @property
    def timings(self) -> list[float]:
        """Runtimes (in seconds) for each macroreplication."""
        return self.__timings

    @timings.setter
    def timings(self, timings: list[float]) -> None:
        self.__timings = timings

    @property
    def n_postreps(self) -> int:
        """Number of postreps to take at each recommended solution."""
        return self.__n_postreps

    @n_postreps.setter
    def n_postreps(self, n_postreps: int) -> None:
        self.__n_postreps = n_postreps

    @property
    def crn_across_budget(self) -> bool:
        """True if CRN used for post-replications at solutions recommended at different times, otherwise False."""
        return self.__crn_across_budget

    @crn_across_budget.setter
    def crn_across_budget(self, crn_across_budget: bool) -> None:
        self.__crn_across_budget = crn_across_budget

    @property
    def crn_across_macroreps(self) -> bool:
        """True if CRN used for post-replications at solutions recommended on different macroreplications, otherwise False."""
        return self.__crn_across_macroreps

    @crn_across_macroreps.setter
    def crn_across_macroreps(self, crn_across_macroreps: bool) -> None:
        self.__crn_across_macroreps = crn_across_macroreps

    @property
    def all_post_replicates(self) -> list[list[list]]:
        """All post-replicates from all solutions from all macroreplications."""
        return self.__all_post_replicates

    @all_post_replicates.setter
    def all_post_replicates(
        self, all_post_replicates: list[list[list]]
    ) -> None:
        self.__all_post_replicates = all_post_replicates

    @property
    def all_est_objectives(self) -> list[list[float]]:
        """Estimated objective values of all solutions from all macroreplications."""
        return self.__all_est_objectives

    @all_est_objectives.setter
    def all_est_objectives(self, all_est_objectives: list[list[float]]) -> None:
        self.__all_est_objectives = all_est_objectives

    @property
    def n_postreps_init_opt(self) -> int:
        """Number of postreps to take at initial solution (x0) and optimal solution (x*)."""
        return self.__n_postreps_init_opt

    @n_postreps_init_opt.setter
    def n_postreps_init_opt(self, n_postreps_init_opt: int) -> None:
        self.__n_postreps_init_opt = n_postreps_init_opt

    @property
    def crn_across_init_opt(self) -> bool:
        """True if CRN used for post-replications at solutions x0 and x*, otherwise False."""
        return self.__crn_across_init_opt

    @crn_across_init_opt.setter
    def crn_across_init_opt(self, crn_across_init_opt: bool) -> None:
        self.__crn_across_init_opt = crn_across_init_opt

    @property
    def x0(self) -> tuple:
        """Initial solution (x0)."""
        return self.__x0

    @x0.setter
    def x0(self, x0: tuple) -> None:
        self.__x0 = x0

    @property
    def x0_postreps(self) -> list:
        """Post-replicates at x0."""
        return self.__x0_postreps

    @x0_postreps.setter
    def x0_postreps(self, x0_postreps: list) -> None:
        self.__x0_postreps = x0_postreps

    @property
    def xstar(self) -> tuple:
        """Proxy for optimal solution (x*)."""
        return self.__xstar

    @xstar.setter
    def xstar(self, xstar: tuple) -> None:
        self.__xstar = xstar

    @property
    def xstar_postreps(self) -> list:
        """Post-replicates at x*."""
        return self.__xstar_postreps

    @xstar_postreps.setter
    def xstar_postreps(self, xstar_postreps: list) -> None:
        self.__xstar_postreps = xstar_postreps

    @property
    def objective_curves(self) -> list[Curve]:
        """Curves of estimated objective function values, one for each macroreplication."""
        return self.__objective_curves

    @objective_curves.setter
    def objective_curves(self, objective_curves: list[Curve]) -> None:
        self.__objective_curves = objective_curves

    @property
    def progress_curves(self) -> list[Curve]:
        """Progress curves, one for each macroreplication."""
        return self.__progress_curves

    @progress_curves.setter
    def progress_curves(self, progress_curves: list[Curve]) -> None:
        self.__progress_curves = progress_curves

    @property
    def has_run(self) -> bool:
        """True if the solver has been run on the problem, otherwise False."""
        return self.__has_run

    @has_run.setter
    def has_run(self, has_run: bool) -> None:
        self.__has_run = has_run

    @property
    def has_postreplicated(self) -> bool:
        """True if the solver has been postreplicated, otherwise False."""
        return self.__has_postreplicated

    @has_postreplicated.setter
    def has_postreplicated(self, has_postreplicated: bool) -> None:
        self.__has_postreplicated = has_postreplicated

    @property
    def has_postnormalized(self) -> bool:
        """True if the solver has been postprocessed, otherwise False."""
        return self.__has_postnormalized

    @has_postnormalized.setter
    def has_postnormalized(self, has_postnormalized: bool) -> None:
        self.__has_postnormalized = has_postnormalized

    def __init__(
        self,
        solver_name: str | None = None,
        problem_name: str | None = None,
        solver_rename: str | None = None,
        problem_rename: str | None = None,
        solver: Solver | None = None,
        problem: Problem | None = None,
        solver_fixed_factors: dict | None = None,
        problem_fixed_factors: dict | None = None,
        model_fixed_factors: dict | None = None,
        file_name_path: str | os.PathLike | None = None,
        create_pickle: bool = True,
    ) -> None:
        """Create a ProblemSolver object.

        There are two ways to create a ProblemSolver object:
        1. Provide the names of the solver and problem to look up in ``directory.py``.
        2. Provide the solver and problem objects to pair.

        Parameters
        ----------
        solver_name : str, optional
            Name of solver.
        problem_name : str, optional
            Name of problem.
        solver_rename : str, optional
            User-specified name for solver.
        problem_rename : str, optional
            User-specified name for problem.
        solver : ``base.Solver``, optional
            Simulation-optimization solver.
        problem : ``base.Problem``, optional
            Simulation-optimization problem.
        solver_fixed_factors : dict, optional
            Dictionary of user-specified solver factors.
        problem_fixed_factors : dict, optional
            Dictionary of user-specified problem factors.
        model_fixed_factors : dict, optional
            Dictionary of user-specified model factors.
        file_name_path : str | os.PathLike, optional
            Path of .pickle file for saving ``experiment_base.ProblemSolver`` objects.
        create_pickle : bool, optional
            True if creating pickle file to store ProblemSolver object, False otherwise.

        Raises
        ------
        TypeError
        ValueError

        """
        # Default arguments
        if solver_fixed_factors is None:
            solver_fixed_factors = {}
        if problem_fixed_factors is None:
            problem_fixed_factors = {}
        if model_fixed_factors is None:
            model_fixed_factors = {}
        # Type checking
        if not isinstance(solver_name, (str, type(None))):
            error_msg = "Solver name must be a string or None."
            raise TypeError(error_msg)
        if not isinstance(problem_name, (str, type(None))):
            error_msg = "Problem name must be a string or None."
            raise TypeError(error_msg)
        if not isinstance(solver_rename, (str, type(None))):
            error_msg = "Solver rename must be a string or None."
            raise TypeError(error_msg)
        if not isinstance(problem_rename, (str, type(None))):
            error_msg = "Problem rename must be a string or None."
            raise TypeError(error_msg)
        if not isinstance(solver, (Solver, type(None))):
            error_msg = "Solver must be a Solver object or None."
            raise TypeError(error_msg)
        if not isinstance(problem, (Problem, type(None))):
            error_msg = "Problem must be a Problem object or None."
            raise TypeError(error_msg)
        if not isinstance(solver_fixed_factors, dict):
            error_msg = "Solver fixed factors must be a dictionary or None."
            raise TypeError(error_msg)
        if not isinstance(problem_fixed_factors, dict):
            error_msg = "Problem fixed factors must be a dictionary or None."
            raise TypeError(error_msg)
        if not isinstance(model_fixed_factors, dict):
            error_msg = "Model fixed factors must be a dictionary or None."
            raise TypeError(error_msg)
        if not isinstance(file_name_path, (str, os.PathLike, type(None))):
            error_msg = "File name path must be a string or None."
            raise TypeError(error_msg)
        if not isinstance(create_pickle, bool):
            error_msg = "Create pickle must be a boolean."
            raise TypeError(error_msg)

        # Initialize values
        self.create_pickle = create_pickle
        self.has_run = False
        self.has_postreplicated = False
        self.has_postnormalized = False
        self.xstar = ()

        # Initialize solver.
        if isinstance(solver, Solver):  # Method 2
            self.solver = solver
        else:  # Method 1
            if solver_name is None:
                error_msg = "Solver name must be provided if solver object is not provided."
                raise ValueError(error_msg)
            if solver_name not in solver_directory:
                error_msg = "Solver name not found in solver directory."
                raise ValueError(error_msg)
            self.solver = solver_directory[solver_name](
                fixed_factors=solver_fixed_factors
            )
        # Rename solver if necessary.
        if solver_rename is not None:
            if solver_rename == "":
                error_msg = "Solver rename cannot be an empty string."
                raise ValueError(error_msg)
            self.solver.name = solver_rename

        # Initialize problem.
        if isinstance(problem, Problem):  # Method #2
            self.problem = problem
        else:  # Method #1
            if problem_name is None:
                error_msg = "Problem name must be provided if problem object is not provided."
                raise ValueError(error_msg)
            if problem_name not in problem_directory:
                error_msg = "Problem name not found in problem directory."
                raise ValueError(error_msg)
            self.problem = problem_directory[problem_name](
                fixed_factors=problem_fixed_factors,
                model_fixed_factors=model_fixed_factors,
            )
        # Rename problem if necessary.
        if problem_rename is not None:
            if problem_rename == "":
                error_msg = "Problem rename cannot be an empty string."
                raise ValueError(error_msg)
            self.problem.name = problem_rename

        # Initialize file path.
        if file_name_path is None:
            self.file_name_path = os.path.join(
                EXPERIMENT_DIR,
                f"{self.solver.name}_on_{self.problem.name}.pickle",
            )
        else:
            self.file_name_path = file_name_path

    # TODO: Convert this to throwing exceptions?
    # TODO: Convert this functionality to run automatically
    def check_compatibility(self) -> str:
        """Check whether the experiment's solver and problem are compatible.

        Returns
        -------
        str
            Error message in the event problem and solver are incompatible.

        """
        # make a string builder
        error_messages = []
        # Check number of objectives.
        if (
            self.solver.objective_type == ObjectiveType.SINGLE
            and self.problem.n_objectives > 1
        ):
            error_message = "Solver cannot solve a multi-objective problem"
            error_messages.append(error_message)
        elif (
            self.solver.objective_type == ObjectiveType.MULTI
            and self.problem.n_objectives == 1
        ):
            error_message = "Solver cannot solve a single-objective problem"
            error_messages.append(error_message)
        # Check constraint types.
        if (
            self.solver.constraint_type.value
            < self.problem.constraint_type.value
        ):
            solver_str = self.solver.constraint_type.name.lower()
            problem_str = self.problem.constraint_type.name.lower()
            error_message = f"Solver can handle {solver_str} constraints, but problem has {problem_str} constraints."
            error_messages.append(error_message)
        # Check variable types.
        if (
            self.solver.variable_type == VariableType.DISCRETE
            and self.problem.variable_type != VariableType.DISCRETE
        ):
            problem_type = self.problem.variable_type.name.lower()
            error_message = f"Solver is for discrete variables but problem variables are {problem_type}."
            error_messages.append(error_message)
        elif (
            self.solver.variable_type == VariableType.CONTINUOUS
            and self.problem.variable_type != VariableType.CONTINUOUS
        ):
            problem_type = self.problem.variable_type.name.lower()
            error_message = f"Solver is for continuous variables but problem variables are {problem_type}."
            error_messages.append(error_message)
        # Check for existence of gradient estimates.
        if self.solver.gradient_needed and not self.problem.gradient_available:
            error_message = "Solver requires gradient estimates but problem does not have them."
            error_messages.append(error_message)
        # Strip trailing newline character.
        error_str = "\n".join(error_messages)
        return error_str

    def run(self, n_macroreps: int) -> None:
        """Run n_macroreps of the solver on the problem.

        Notes
        -----
        RNGs dedicated for random problem instances and temporarily unused.
        Under development.

        Parameters
        ----------
        n_macroreps : int
            Number of macroreplications of the solver to run on the problem.

        Raises
        ------
        TypeError
        ValueError

        """
        # Type checking
        if not isinstance(n_macroreps, int):
            error_msg = "Number of macroreplications must be an integer."
            raise TypeError(error_msg)
        # Value checking
        if n_macroreps <= 0:
            error_msg = "Number of macroreplications must be positive."
            raise ValueError(error_msg)

        print(
            "Running Solver",
            self.solver.name,
            "on Problem",
            self.problem.name + ".",
        )

        # Initialize variables
        self.n_macroreps = n_macroreps
        self.all_recommended_xs = [[] for _ in range(n_macroreps)]
        self.all_intermediate_budgets = [[] for _ in range(n_macroreps)]
        self.timings = [0.0 for _ in range(n_macroreps)]

        # Create, initialize, and attach random number generators
        #     Stream 0: reserved for taking post-replications
        #     Stream 1: reserved for bootstrapping
        #     Stream 2: reserved for overhead ...
        #         Substream 0: rng for random problem instance
        #         Substream 1: rng for random initial solution x0 and
        #                      restart solutions
        #         Substream 2: rng for selecting random feasible solutions
        #         Substream 3: rng for solver's internal randomness
        #     Streams 3, 4, ..., n_macroreps + 2: reserved for
        #                                         macroreplications
        # rng0 = MRG32k3a(s_ss_sss_index=[2, 0, 0])  # Currently unused.
        rng_list = [MRG32k3a(s_ss_sss_index=[2, i + 1, 0]) for i in range(3)]
        self.solver.attach_rngs(rng_list)

        # Start a timer
        self.function_start = time.time()

        print("Starting macroreplications in parallel")
        with Pool() as process_pool:
            # Start the macroreplications in parallel (async)
            result = process_pool.map_async(
                self.run_multithread, range(n_macroreps)
            )
            # Wait for the results to be returned (or 1 second)
            while not result.ready():
                # Update status bar here
                result.wait(1)

            # Grab all the data out of the result
            for mrep in range(n_macroreps):
                (
                    self.all_recommended_xs[mrep],
                    self.all_intermediate_budgets[mrep],
                    self.timings[mrep],
                ) = result.get()[mrep]
        print(
            f"Finished running {n_macroreps} macroreplications in {round(time.time() - self.function_start, 3)} seconds."
        )

        # Delete stuff we don't need to save
        del self.function_start

        self.has_run = True
        self.has_postreplicated = False
        self.has_postnormalized = False

        # Save ProblemSolver object to .pickle file if specified.
        if self.create_pickle:
            file_name = os.path.basename(self.file_name_path)
            self.record_experiment_results(file_name=file_name)

    def run_multithread(self, mrep: int) -> tuple:
        """Run a single macroreplication of the solver on the problem.

        Parameters
        ----------
        mrep : int
            Index of the macroreplication.

        Returns
        -------
        tuple
            Tuple of recommended solutions, intermediate budgets, and runtime.

        Raises
        ------
        TypeError
        ValueError

        """
        # Type checking
        if not isinstance(mrep, int):
            error_msg = "Macroreplication index must be an integer."
            raise TypeError(error_msg)
        # Value checking
        if mrep < 0:
            error_msg = "Macroreplication index must be non-negative."
            raise ValueError(error_msg)

        print(
            f"Macroreplication {mrep + 1}: Starting Solver {self.solver.name} on Problem {self.problem.name}."
        )
        # Create, initialize, and attach RNGs used for simulating solutions.
        progenitor_rngs = [
            MRG32k3a(s_ss_sss_index=[mrep + 3, ss, 0])
            for ss in range(self.problem.model.n_rngs)
        ]
        # Create a new set of RNGs for the solver based on the current macroreplication.
        # Tried re-using the progentior RNGs, but we need to match the number needed by the solver, not the problem
        solver_rngs = [
            MRG32k3a(
                s_ss_sss_index=[
                    mrep + 3,
                    self.problem.model.n_rngs + rng_index,
                    0,
                ]
            )
            for rng_index in range(len(self.solver.rng_list))
        ]

        # Set progenitor_rngs and rng_list for solver.
        self.solver.solution_progenitor_rngs = progenitor_rngs
        self.solver.rng_list = solver_rngs

        # print([rng.s_ss_sss_index for rng in progenitor_rngs])
        # Run the solver on the problem.
        tic = time.perf_counter()
        recommended_solns, intermediate_budgets = self.solver.solve(
            problem=self.problem
        )
        toc = time.perf_counter()
        runtime = toc - tic
        print(
            f"Macroreplication {mrep + 1}: Finished Solver {self.solver.name} on Problem {self.problem.name} in {runtime:0.4f} seconds."
        )

        # Trim the recommended solutions and intermediate budgets
        recommended_solns, intermediate_budgets = trim_solver_results(
            problem=self.problem,
            recommended_solutions=recommended_solns,
            intermediate_budgets=intermediate_budgets,
        )
        # Return tuple (rec_solns, int_budgets, runtime)
        return (
            [solution.x for solution in recommended_solns],
            intermediate_budgets,
            runtime,
        )

    def post_replicate(
        self,
        n_postreps: int,
        crn_across_budget: bool = True,
        crn_across_macroreps: bool = False,
    ) -> None:
        """Run postreplications at solutions recommended by the solver.

        Parameters
        ----------
        n_postreps : int
            Number of postreplications to take at each recommended solution.
        crn_across_budget : bool, default=True
            True if CRN used for post-replications at solutions recommended at different times,
            otherwise False.
        crn_across_macroreps : bool, default=False
            True if CRN used for post-replications at solutions recommended on different
            macroreplications, otherwise False.

        Raises
        ------
        TypeError
        ValueError

        """
        # Type checking
        if not isinstance(n_postreps, int):
            error_msg = "Number of postreplications must be an integer."
            raise TypeError(error_msg)
        if not isinstance(crn_across_budget, bool):
            error_msg = "CRN across budget must be a boolean."
            raise TypeError(error_msg)
        if not isinstance(crn_across_macroreps, bool):
            error_msg = "CRN across macroreplications must be a boolean."
            raise TypeError(error_msg)
        # Value checking
        if n_postreps <= 0:
            error_msg = "Number of postreplications must be positive."
            raise ValueError(error_msg)

        print(
            f"Setting up {n_postreps} postreplications for {self.n_macroreps} macroreplications of {self.solver.name} on {self.problem.name}."
        )

        self.n_postreps = n_postreps
        self.crn_across_budget = crn_across_budget
        self.crn_across_macroreps = crn_across_macroreps
        # Initialize variables
        self.all_post_replicates = [[] for _ in range(self.n_macroreps)]
        for mrep in range(self.n_macroreps):
            self.all_post_replicates[mrep] = [] * len(
                self.all_intermediate_budgets[mrep]
            )
        self.timings = [0.0 for _ in range(self.n_macroreps)]

        self.function_start = time.time()

        print("Starting postreplications in parallel")
        with Pool() as process_pool:
            # Start the macroreplications in parallel (async)
            result = process_pool.map_async(
                self.post_replicate_multithread, range(self.n_macroreps)
            )
            # Wait for the results to be returned (or 1 second)
            while not result.ready():
                # Update status bar here
                result.wait(1)

            # Grab all the data out of the result
            for mrep in range(self.n_macroreps):
                self.all_post_replicates[mrep], self.timings[mrep] = (
                    result.get()[mrep]
                )

            # # The all post replicates is tricky because it is a dictionary of lists of lists
            # # We need to convert it to a list of lists of lists
            # self.all_post_replicates = [self.all_post_replicates[i] for i in range(len(self.all_post_replicates.keys()))]
            # Store estimated objective for each macrorep for each budget.
            self.all_est_objectives = [
                [
                    float(np.mean(self.all_post_replicates[mrep][budget_index]))
                    for budget_index in range(
                        len(self.all_intermediate_budgets[mrep])
                    )
                ]
                for mrep in range(self.n_macroreps)
            ]
        print(
            f"Finished running {self.n_macroreps} postreplications in {round(time.time() - self.function_start, 3)} seconds."
        )

        # Delete stuff we don't need to save
        del self.function_start

        self.has_postreplicated = True
        self.has_postnormalized = False

        # Save ProblemSolver object to .pickle file if specified.
        if self.create_pickle:
            file_name = os.path.basename(self.file_name_path)
            self.record_experiment_results(file_name=file_name)

    def post_replicate_multithread(self, mrep: int) -> tuple:
        """Run postreplications at solutions recommended by the solver.

        Parameters
        ----------
        mrep : int
            Index of the macroreplication.

        Returns
        -------
        tuple
            Tuple of post-replicates and runtime.

        Raises
        ------
        TypeError
        ValueError

        """
        # Type checking
        if not isinstance(mrep, int):
            error_msg = "Macroreplication index must be an integer."
            raise TypeError(error_msg)
        # Value checking
        if mrep < 0:
            error_msg = "Macroreplication index must be non-negative."
            raise ValueError(error_msg)

        print(
            f"Macroreplication {mrep + 1}: Starting postreplications for {self.solver.name} on {self.problem.name}."
        )
        # Create RNG list for the macroreplication.
        if self.crn_across_macroreps:
            # Use the same RNGs for all macroreps.
            baseline_rngs = [
                MRG32k3a(
                    s_ss_sss_index=[0, self.problem.model.n_rngs + rng_index, 0]
                )
                for rng_index in range(self.problem.model.n_rngs)
            ]
        else:
            baseline_rngs = [
                MRG32k3a(
                    s_ss_sss_index=[
                        0,
                        self.problem.model.n_rngs * (mrep + 1) + rng_index,
                        0,
                    ]
                )
                for rng_index in range(self.problem.model.n_rngs)
            ]

        tic = time.perf_counter()

        # Create an empty list for each budget
        post_replicates = []
        # Loop over all recommended solutions.
        for budget_index in range(len(self.all_intermediate_budgets[mrep])):
            x = self.all_recommended_xs[mrep][budget_index]
            fresh_soln = Solution(x, self.problem)
            # Attach RNGs for postreplications.
            # If CRN is used across budgets, then we should use a copy rather
            # than passing in the original RNGs.
            if self.crn_across_budget:
                fresh_soln.attach_rngs(rng_list=baseline_rngs, copy=True)
            else:
                fresh_soln.attach_rngs(rng_list=baseline_rngs, copy=False)
            self.problem.simulate(
                solution=fresh_soln, num_macroreps=self.n_postreps
            )
            # Store results
            post_replicates.append(
                list(fresh_soln.objectives[: fresh_soln.n_reps][:, 0])
            )  # 0 <- assuming only one objective
        toc = time.perf_counter()
        runtime = toc - tic
        print(f"\t{mrep + 1}: Finished in {round(runtime, 3)} seconds")

        # Return tuple (post_replicates, runtime)
        return (post_replicates, runtime)

    def bootstrap_sample(
        self, bootstrap_rng: MRG32k3a, normalize: bool = True
    ) -> list[Curve]:
        """Generate a bootstrap sample of estimated objective curves or estimated progress curves.

        Parameters
        ----------
        bootstrap_rng : ``mrg32k3a.mrg32k3a.MRG32k3a``
            Random number generator to use for bootstrapping.
        normalize : bool, default=True
            True if progress curves are to be normalized w.r.t.
            optimality gaps, otherwise False.

        Returns
        -------
        bootstrap_curves : list [``experiment_base.Curve``]
            Bootstrapped estimated objective curves or estimated progress curves of all solutions from all bootstrapped macroreplications.

        Raises
        ------
        TypeError

        """
        # Type checking
        if not isinstance(bootstrap_rng, MRG32k3a):
            error_msg = "Bootstrap RNG must be an MRG32k3a object."
            raise TypeError(error_msg)
        if not isinstance(normalize, bool):
            error_msg = "Normalize must be a boolean."
            raise TypeError(error_msg)

        bootstrap_curves = []
        # Uniformly resample M macroreplications (with replacement) from 0, 1, ..., M-1.
        # Subsubstream 0: reserved for this outer-level bootstrapping.
        bs_mrep_idxs = bootstrap_rng.choices(
            range(self.n_macroreps), k=self.n_macroreps
        )
        # Advance RNG subsubstream to prepare for inner-level bootstrapping.
        bootstrap_rng.advance_subsubstream()
        # Subsubstream 1: reserved for bootstrapping at x0 and x*.
        # Bootstrap sample post-replicates at common x0.
        # Uniformly resample L postreps (with replacement) from 0, 1, ..., L-1.
        bs_postrep_idxs = bootstrap_rng.choices(
            range(self.n_postreps_init_opt), k=self.n_postreps_init_opt
        )
        # Compute the mean of the resampled postreplications.
        bs_initial_obj_val = np.mean(
            [self.x0_postreps[postrep] for postrep in bs_postrep_idxs]
        )
        # Reset subsubstream if using CRN across budgets.
        # This means the same postreplication indices will be used for resampling at x0 and x*.
        if self.crn_across_init_opt:
            bootstrap_rng.reset_subsubstream()
        # Bootstrap sample postreplicates at reference optimal solution x*.
        # Uniformly resample L postreps (with replacement) from 0, 1, ..., L.
        bs_postrep_idxs = bootstrap_rng.choices(
            range(self.n_postreps_init_opt), k=self.n_postreps_init_opt
        )
        # Compute the mean of the resampled postreplications.
        bs_optimal_obj_val = np.mean(
            [self.xstar_postreps[postrep] for postrep in bs_postrep_idxs]
        )
        # Compute initial optimality gap.
        bs_initial_opt_gap = bs_initial_obj_val - bs_optimal_obj_val
        # Advance RNG subsubstream to prepare for inner-level bootstrapping.
        # Will now be at start of subsubstream 2.
        bootstrap_rng.advance_subsubstream()
        # Bootstrap within each bootstrapped macroreplication.
        # Option 1: Simpler (default) CRN scheme, which makes for faster code.
        if self.crn_across_budget and not self.crn_across_macroreps:
            for idx in range(self.n_macroreps):
                mrep = bs_mrep_idxs[idx]
                # Inner-level bootstrapping over intermediate recommended solutions.
                est_objectives = []
                # Same postreplication indices for all intermediate budgets on
                # a given macroreplciation.
                bs_postrep_idxs = bootstrap_rng.choices(
                    range(self.n_postreps), k=self.n_postreps
                )
                for budget in range(len(self.all_intermediate_budgets[mrep])):
                    # If solution is x0...
                    if self.all_recommended_xs[mrep][budget] == self.x0:
                        est_objectives.append(bs_initial_obj_val)
                    # ...else if solution is x*...
                    elif self.all_recommended_xs[mrep][budget] == self.xstar:
                        est_objectives.append(bs_optimal_obj_val)
                    # ... else solution other than x0 or x*.
                    else:
                        # Compute the mean of the resampled postreplications.
                        est_objectives.append(
                            np.mean(
                                [
                                    self.all_post_replicates[mrep][budget][
                                        postrep
                                    ]
                                    for postrep in bs_postrep_idxs
                                ]
                            )
                        )
                # Record objective or progress curve.
                if normalize:
                    frac_intermediate_budgets = [
                        budget / self.problem.factors["budget"]
                        for budget in self.all_intermediate_budgets[mrep]
                    ]
                    norm_est_objectives = [
                        (est_objective - bs_optimal_obj_val)
                        / bs_initial_opt_gap
                        for est_objective in est_objectives
                    ]
                    new_progress_curve = Curve(
                        x_vals=frac_intermediate_budgets,
                        y_vals=norm_est_objectives,
                    )
                    bootstrap_curves.append(new_progress_curve)
                else:
                    new_objective_curve = Curve(
                        x_vals=self.all_intermediate_budgets[mrep],
                        y_vals=est_objectives,
                    )
                    bootstrap_curves.append(new_objective_curve)
        # Option 2: Non-default CRN behavior.
        else:
            for idx in range(self.n_macroreps):
                mrep = bs_mrep_idxs[idx]
                # Inner-level bootstrapping over intermediate recommended solutions.
                est_objectives = []
                for budget in range(len(self.all_intermediate_budgets[mrep])):
                    # If solution is x0...
                    if self.all_recommended_xs[mrep][budget] == self.x0:
                        est_objectives.append(bs_initial_obj_val)
                    # ...else if solution is x*...
                    elif self.all_recommended_xs[mrep][budget] == self.xstar:
                        est_objectives.append(bs_optimal_obj_val)
                    # ... else solution other than x0 or x*.
                    else:
                        # Uniformly resample N postreps (with replacement) from 0, 1, ..., N-1.
                        bs_postrep_idxs = bootstrap_rng.choices(
                            range(self.n_postreps), k=self.n_postreps
                        )
                        # Compute the mean of the resampled postreplications.
                        est_objectives.append(
                            np.mean(
                                [
                                    self.all_post_replicates[mrep][budget][
                                        postrep
                                    ]
                                    for postrep in bs_postrep_idxs
                                ]
                            )
                        )
                        # Reset subsubstream if using CRN across budgets.
                        if self.crn_across_budget:
                            bootstrap_rng.reset_subsubstream()
                # If using CRN across macroreplications...
                if self.crn_across_macroreps:
                    # ...reset subsubstreams...
                    bootstrap_rng.reset_subsubstream()
                # ...else if not using CRN across macrorep...
                else:
                    # ...advance subsubstream.
                    bootstrap_rng.advance_subsubstream()
                # Record objective or progress curve.
                if normalize:
                    frac_intermediate_budgets = [
                        budget / self.problem.factors["budget"]
                        for budget in self.all_intermediate_budgets[mrep]
                    ]
                    norm_est_objectives = [
                        (est_objective - bs_optimal_obj_val)
                        / bs_initial_opt_gap
                        for est_objective in est_objectives
                    ]
                    new_progress_curve = Curve(
                        x_vals=frac_intermediate_budgets,
                        y_vals=norm_est_objectives,
                    )
                    bootstrap_curves.append(new_progress_curve)
                else:
                    new_objective_curve = Curve(
                        x_vals=self.all_intermediate_budgets[mrep],
                        y_vals=est_objectives,
                    )
                    bootstrap_curves.append(new_objective_curve)
        return bootstrap_curves

    def record_experiment_results(self, file_name: os.PathLike | str) -> None:
        """Save ``experiment_base.ProblemSolver`` object to .pickle file.

        Parameters
        ----------
        file_name : str
            Name of .pickle file for saving ``experiment_base.ProblemSolver`` objects.
            File name is appended to the ``EXPERIMENT_DIR`` directory path.

        Raises
        ------
        FileNotFoundError

        """
        # Type checking
        if not isinstance(file_name, (str, os.PathLike)):
            error_msg = "File name must be a string or os.PathLike object."
            raise TypeError(error_msg)

        file_path = os.path.join(EXPERIMENT_DIR, file_name)
        folder_name = os.path.dirname(file_path)

        print(f"File Name: {file_name}")
        print(f"Folder Name: {folder_name}")
        print(f"File Path: {file_path}")

        # Create the directory if it does not exist.
        if not os.path.exists(folder_name):
            os.makedirs(folder_name)
        # Delete the file if it already exists.
        elif os.path.exists(file_path):
            os.remove(file_path)
        # Create and dump the object to the file
        with open(file_path, "xb") as file:
            pickle.dump(self, file, pickle.HIGHEST_PROTOCOL)

    def log_experiment_results(self, print_solutions: bool = True) -> None:
        """Create readable .txt file from a problem-solver pair's .pickle file.

        Parameters
        ----------
        print_solutions : bool, optional
            True if recommended solutions are to be printed in the .txt file, otherwise False.

        Raises
        ------
        TypeError

        """
        # Type checking
        if not isinstance(print_solutions, bool):
            error_msg = "Print solutions must be a boolean."
            raise TypeError(error_msg)

        if not os.path.exists(EXPERIMENT_DIR):
            os.makedirs(EXPERIMENT_DIR)
        results_filepath = os.path.join(
            EXPERIMENT_DIR, "experiment_results.txt"
        )

        with open(results_filepath, "w") as file:
            # Title txt file with experiment information.
            file.write(str(self.file_name_path))
            file.write("\n")
            file.write(f"Problem: {self.problem.name}\n")
            file.write(f"Solver: {self.solver.name}\n\n")

            # Display model factors.
            file.write("Model Factors:\n")
            for key, value in self.problem.model.factors.items():
                # Excluding model factors corresponding to decision variables.
                if key not in self.problem.model_decision_factors:
                    file.write(f"\t{key}: {value}\n")
            file.write("\n")
            # Display problem factors.
            file.write("Problem Factors:\n")
            for key, value in self.problem.factors.items():
                file.write(f"\t{key}: {value}\n")
            file.write("\n")
            # Display solver factors.
            file.write("Solver Factors:\n")
            for key, value in self.solver.factors.items():
                file.write(f"\t{key}: {value}\n")
            file.write("\n")

            # Display macroreplication information.
            file.write(f"{self.n_macroreps} macroreplications were run.\n")
            # If results have been postreplicated, list the number of post-replications.
            if self.has_postreplicated:
                file.write(
                    f"{self.n_postreps} postreplications were run at each recommended solution.\n\n"
                )
            # If post-normalized, state initial solution (x0) and proxy optimal solution (x_star)
            # and how many replications were taken of them (n_postreps_init_opt).
            if self.has_postnormalized:
                file.write(
                    f"The initial solution is {tuple([round(x, 4) for x in self.x0])}. Its estimated objective is {round(np.mean(self.x0_postreps), 4)}.\n"
                )
                if self.xstar is None:
                    file.write(
                        f"No proxy optimal solution was used. A proxy optimal objective function value of {self.problem.optimal_value} was provided.\n"
                    )
                else:
                    file.write(
                        f"The proxy optimal solution is {tuple([round(x, 4) for x in self.xstar])}. Its estimated objective is {round(np.mean(self.xstar_postreps), 4)}.\n"
                    )
                file.write(
                    f"{self.n_postreps_init_opt} postreplications were taken at x0 and x_star.\n\n"
                )
            # Display recommended solution at each budget value for each macroreplication.
            file.write("Macroreplication Results:\n")
            for mrep in range(self.n_macroreps):
                file.write(f"\nMacroreplication {mrep + 1}:\n")
                for budget in range(len(self.all_intermediate_budgets[mrep])):
                    file.write(
                        f"\tBudget: {round(self.all_intermediate_budgets[mrep][budget], 4)}"
                    )
                    # Optionally print solutions.
                    if print_solutions:
                        file.write(
                            f"\tRecommended Solution: {tuple([round(x, 4) for x in self.all_recommended_xs[mrep][budget]])}"
                        )
                    # If postreplicated, add estimated objective function values.
                    if self.has_postreplicated:
                        file.write(
                            f"\tEstimated Objective: {round(self.all_est_objectives[mrep][budget], 4)}\n"
                        )
                # file.write(f"\tThe time taken to complete this macroreplication was {round(self.timings[mrep], 2)} s.\n")
        file.close()


def trim_solver_results(
    problem: Problem,
    recommended_solutions: list[Solution],
    intermediate_budgets: list[int],
) -> tuple[list[Solution], list[int]]:
    """Trim solutions recommended by solver after problem's max budget.

    Parameters
    ----------
    problem : ``base.Problem``
        Problem object on which the solver was run.
    recommended_solutions : list [``base.Solution``]
        Solutions recommended by the solver.
    intermediate_budgets : list [int]
        Intermediate budgets at which solver recommended different solutions.

    Returns
    -------
    list [``base.Solution``]
        Solutions recommended by the solver after trimming.
    list [int]
        Intermediate budgets at which solver recommended different solutions after trimming.

    Raises
    ------
    TypeError

    """
    # Type checking
    if not isinstance(problem, Problem):
        error_msg = "Problem must be a Problem object."
        raise TypeError(error_msg)
    if not isinstance(recommended_solutions, list) or not all(
        isinstance(solution, Solution) for solution in recommended_solutions
    ):
        error_msg = "Recommended solutions must be a list of Solution objects."
        raise TypeError(error_msg)
    if not isinstance(intermediate_budgets, list) or not all(
        isinstance(budget, int) for budget in intermediate_budgets
    ):
        error_msg = "Intermediate budgets must be a list of integers."
        if not isinstance(intermediate_budgets, list):
            error_msg += f" Found {type(intermediate_budgets)}."
        else:
            error_msg += (
                f" Found {[type(budget) for budget in intermediate_budgets]}."
            )
        raise TypeError(error_msg)

    # Remove solutions corresponding to intermediate budgets exceeding max budget.
    invalid_idxs = [
        idx
        for idx, element in enumerate(intermediate_budgets)
        if element > problem.factors["budget"]
    ]
    for invalid_idx in sorted(invalid_idxs, reverse=True):
        del recommended_solutions[invalid_idx]
        del intermediate_budgets[invalid_idx]
    # If no solution is recommended at the final budget,
    # re-recommend the latest recommended solution.
    # (Necessary for clean plotting of progress curves.)
    if intermediate_budgets[-1] < problem.factors["budget"]:
        recommended_solutions.append(recommended_solutions[-1])
        intermediate_budgets.append(problem.factors["budget"])
    return recommended_solutions, intermediate_budgets


def read_experiment_results(file_name_path: str | os.PathLike) -> ProblemSolver:
    """Read in ``experiment_base.ProblemSolver`` object from .pickle file.

    Parameters
    ----------
    file_name_path : str
        Path of .pickle file for reading ``experiment_base.ProblemSolver`` object.

    Returns
    -------
    experiment : ``experiment_base.ProblemSolver``
        Problem-solver pair that has been run or has been post-processed.

    Raises
    ------
    TypeError

    """
    # Type checking
    if not isinstance(file_name_path, (str, os.PathLike)):
        error_msg = "File name path must be a string or os.PathLike object."
        raise TypeError(error_msg)
    # Value checking
    if not os.path.exists(file_name_path):
        error_msg = f"File {file_name_path} does not exist."
        raise ValueError(error_msg)  # Change to FileNotFoundError?

    with open(file_name_path, "rb") as file:
        experiment = pickle.load(file)
    return experiment


def post_normalize(
    experiments: list[ProblemSolver],
    n_postreps_init_opt: int,
    crn_across_init_opt: bool = True,
    proxy_init_val: float | None = None,
    proxy_opt_val: float | None = None,
    proxy_opt_x: tuple | None = None,
    create_pair_pickles: bool = False,
) -> None:
    """Construct objective curves and (normalized) progress curves for a collection of experiments on a given problem.

    Parameters
    ----------
    experiments : list [``experiment_base.ProblemSolver``]
        Problem-solver pairs of different solvers on a common problem.
    n_postreps_init_opt : int
        Number of postreplications to take at initial x0 and optimal x*.
    crn_across_init_opt : bool, default=True
        True if CRN used for post-replications at solutions x0 and x*, otherwise False.
    proxy_init_val : float, optional
        Known objective function value of initial solution.
    proxy_opt_val : float, optional
        Proxy for or bound on optimal objective function value.
    proxy_opt_x : tuple, optional
        Proxy for optimal solution.
    create_pair_pickles : bool, default = False
        True if creating pickle files for each problem-solver pair, False otherwise.

    Raises
    ------
    TypeError
    Exception

    """
    # Type checking
    if not isinstance(experiments, list) or not all(
        isinstance(experiment, ProblemSolver) for experiment in experiments
    ):
        error_msg = "Experiments must be a list of ProblemSolver objects."
        raise TypeError(error_msg)
    if not isinstance(n_postreps_init_opt, int):
        error_msg = (
            "Number of postreplications at x0 and x* must be an integer."
        )
        raise TypeError(error_msg)
    if not isinstance(crn_across_init_opt, bool):
        error_msg = "CRN across x0 and x* must be a boolean."
        raise TypeError(error_msg)
    if not isinstance(proxy_init_val, (int, float, type(None))):
        error_msg = "Proxy initial value must be a float or None."
        raise TypeError(error_msg)
    if not isinstance(proxy_opt_val, (int, float, type(None))):
        error_msg = "Proxy optimal value must be a float or None."
        raise TypeError(error_msg)
    if not isinstance(proxy_opt_x, (tuple, type(None))):
        error_msg = "Proxy optimal solution must be a tuple or None."
        raise TypeError(error_msg)
    if not isinstance(create_pair_pickles, bool):
        error_msg = "Create pair pickles must be a boolean."
        raise TypeError(error_msg)

    # Check that all experiments have the same problem and same
    # post-experimental setup.
    ref_experiment = experiments[0]
    for experiment in experiments:
        # Check if problems are the same.
        if experiment.problem != ref_experiment.problem:
            error_msg = "At least two experiments have different problems."
            raise Exception(error_msg)
        # Check if experiments have common number of macroreps.
        if experiment.n_macroreps != ref_experiment.n_macroreps:
            error_msg = "At least two experiments have different numbers of macro-replications."
            raise Exception(error_msg)
        # Check if experiment has been post-replicated and with common number of postreps.
        if not experiment.has_run:
            error_msg = f"The experiment of {experiment.solver.name} on {experiment.problem.name} has not been run."
            raise Exception(error_msg)
        elif not experiment.has_postreplicated:
            error_msg = f"The experiment of {experiment.solver.name} on {experiment.problem.name} has not been post-replicated."
            raise Exception(error_msg)
        elif getattr(experiment, "n_postreps", None) != getattr(
            ref_experiment, "n_postreps", None
        ):
            error_msg = "At least two experiments have different numbers of post-replications.\nEstimation of optimal solution x* may be based on different numbers of post-replications."
            raise Exception(error_msg)
    print(f"Postnormalizing on Problem {ref_experiment.problem.name}.")
    # Take post-replications at common x0.
    # Create, initialize, and attach RNGs for model.
    #     Stream 0: reserved for post-replications.
    baseline_rngs = [
        MRG32k3a(s_ss_sss_index=[0, rng_index, 0])
        for rng_index in range(ref_experiment.problem.model.n_rngs)
    ]
    x0 = ref_experiment.problem.factors["initial_solution"]
    if proxy_init_val is not None:
        x0_postreps = [proxy_init_val] * n_postreps_init_opt
    else:
        initial_soln = Solution(x0, ref_experiment.problem)
        initial_soln.attach_rngs(rng_list=baseline_rngs, copy=False)
        ref_experiment.problem.simulate(
            solution=initial_soln, num_macroreps=n_postreps_init_opt
        )
        x0_postreps = list(
            initial_soln.objectives[:n_postreps_init_opt][:, 0]
        )  # 0 <- assuming only one objective
    if crn_across_init_opt:
        # Reset each rng to start of its current substream.
        for rng in baseline_rngs:
            rng.reset_substream()
    # Determine (proxy for) optimal solution and/or (proxy for) its
    # objective function value. If deterministic (proxy for) f(x*),
    # create duplicate post-replicates to facilitate later bootstrapping.
    # If proxy for f(x*) is specified...
    print("Finding f(x*)...")
    if proxy_opt_val is not None:
        if proxy_opt_x is None:
            xstar = None
        else:
            xstar = (
                proxy_opt_x  # Assuming the provided x is optimal in this case.
            )
        print("\t...using provided proxy f(x*).")
        xstar_postreps = [proxy_opt_val] * n_postreps_init_opt
    # ...else if proxy for x* is specified...
    elif proxy_opt_x is not None:
        print("\t...using provided proxy x*.")
        xstar = proxy_opt_x
        # Take post-replications at xstar.
        opt_soln = Solution(xstar, ref_experiment.problem)
        opt_soln.attach_rngs(rng_list=baseline_rngs, copy=False)
        ref_experiment.problem.simulate(
            solution=opt_soln, num_macroreps=n_postreps_init_opt
        )
        xstar_postreps = list(
            opt_soln.objectives[:n_postreps_init_opt][:, 0]
        )  # 0 <- assuming only one objective
    # ...else if f(x*) is known...
    elif ref_experiment.problem.optimal_value is not None:
        print("\t...using coded f(x*).")
        xstar = None
        # NOTE: optimal_value is a tuple.
        # Currently hard-coded for single objective case, i.e., optimal_value[0].
        xstar_postreps = [
            ref_experiment.problem.optimal_value
        ] * n_postreps_init_opt
    # ...else if x* is known...
    elif ref_experiment.problem.optimal_solution is not None:
        print("\t...using coded x*.")
        xstar = ref_experiment.problem.optimal_solution
        # Take post-replications at xstar.
        opt_soln = Solution(xstar, ref_experiment.problem)
        opt_soln.attach_rngs(rng_list=baseline_rngs, copy=False)
        ref_experiment.problem.simulate(
            solution=opt_soln, num_macroreps=n_postreps_init_opt
        )
        xstar_postreps = list(
            opt_soln.objectives[:n_postreps_init_opt][:, 0]
        )  # 0 <- assuming only one objective
    # ...else determine x* empirically as estimated best solution
    # found by any solver on any macroreplication.
    else:
        print("\t...using best postreplicated solution as proxy for x*.")
        # TODO: Simplify this block of code.
        best_est_objectives = np.zeros(len(experiments))
        for experiment_idx in range(len(experiments)):
            experiment = experiments[experiment_idx]
            exp_best_est_objectives = np.zeros(experiment.n_macroreps)
            for mrep in range(experiment.n_macroreps):
                exp_best_est_objectives[mrep] = np.max(
                    experiment.problem.minmax[0]
                    * np.array(experiment.all_est_objectives[mrep])
                )
            best_est_objectives[experiment_idx] = np.max(
                exp_best_est_objectives
            )
        best_experiment_idx = np.argmax(best_est_objectives)
        best_experiment = experiments[best_experiment_idx]
        best_exp_best_est_objectives = np.zeros(ref_experiment.n_macroreps)
        for mrep in range(best_experiment.n_macroreps):
            best_exp_best_est_objectives[mrep] = np.max(
                best_experiment.problem.minmax[0]
                * np.array(best_experiment.all_est_objectives[mrep])
            )
        best_mrep = np.argmax(best_exp_best_est_objectives)
        best_budget_idx = np.argmax(
            ref_experiment.problem.minmax[0]
            * np.array(best_experiment.all_est_objectives[best_mrep])
        )
        xstar = best_experiment.all_recommended_xs[best_mrep][best_budget_idx]
        # Take post-replications at x*.
        opt_soln = Solution(xstar, ref_experiment.problem)
        opt_soln.attach_rngs(rng_list=baseline_rngs, copy=False)
        ref_experiment.problem.simulate(
            solution=opt_soln, num_macroreps=n_postreps_init_opt
        )
        xstar_postreps = list(
            opt_soln.objectives[:n_postreps_init_opt][:, 0]
        )  # 0 <- assuming only one objective
    # Compute signed initial optimality gap = f(x0) - f(x*).
    initial_obj_val = np.mean(x0_postreps)
    opt_obj_val = np.mean(xstar_postreps)
    initial_opt_gap = initial_obj_val - opt_obj_val
    # Store x0 and x* info and compute progress curves for each ProblemSolver.
    for experiment in experiments:
        # DOUBLE-CHECK FOR SHALLOW COPY ISSUES.
        experiment.n_postreps_init_opt = n_postreps_init_opt
        experiment.crn_across_init_opt = crn_across_init_opt
        experiment.x0 = x0
        experiment.x0_postreps = x0_postreps
        if xstar is not None:
            experiment.xstar = xstar
        experiment.xstar_postreps = xstar_postreps
        # Construct objective and progress curves.
        experiment.objective_curves = []
        experiment.progress_curves = []
        for mrep in range(experiment.n_macroreps):
            est_objectives = []
            # Substitute estimates at x0 and x* (based on N postreplicates)
            # with new estimates (based on L postreplicates).
            for budget in range(len(experiment.all_intermediate_budgets[mrep])):
                if experiment.all_recommended_xs[mrep][budget] == x0:
                    est_objectives.append(np.mean(x0_postreps))
                elif experiment.all_recommended_xs[mrep][budget] == xstar:
                    est_objectives.append(np.mean(xstar_postreps))
                else:
                    est_objectives.append(
                        experiment.all_est_objectives[mrep][budget]
                    )
            experiment.objective_curves.append(
                Curve(
                    x_vals=experiment.all_intermediate_budgets[mrep],
                    y_vals=est_objectives,
                )
            )
            # Normalize by initial optimality gap.
            if initial_opt_gap == 0:
                print(
                    "Warning: Divide by zero during post-normalization (initial_opt_gap is 0)."
                )
                norm_est_objectives = []
                for est_objective in est_objectives:
                    est_diff = est_objective - opt_obj_val
                    # Follow IEEE 754 standard for division by zero.
                    if est_diff < 0:
                        norm_est_objectives.append(-np.inf)
                    elif est_diff > 0:
                        norm_est_objectives.append(np.inf)
                    else:
                        norm_est_objectives.append(np.nan)
            else:
                norm_est_objectives = [
                    (est_objective - opt_obj_val) / initial_opt_gap
                    for est_objective in est_objectives
                ]
            frac_intermediate_budgets = [
                budget / experiment.problem.factors["budget"]
                for budget in experiment.all_intermediate_budgets[mrep]
            ]
            experiment.progress_curves.append(
                Curve(
                    x_vals=frac_intermediate_budgets, y_vals=norm_est_objectives
                )
            )

        experiment.has_postnormalized = True

        # Save ProblemSolver object to .pickle file if specified.
        if create_pair_pickles:
            file_name = os.path.basename(experiment.file_name_path)
            experiment.record_experiment_results(file_name=file_name)


def bootstrap_sample_all(
    experiments: list[list[ProblemSolver]],
    bootstrap_rng: MRG32k3a,
    normalize: bool = True,
) -> list[list[list[Curve]]]:
    """Generate bootstrap samples of estimated progress curves (normalized and unnormalized) from a set of experiments.

    Parameters
    ----------
    experiments : list [list [``experiment_base.ProblemSolver``]]
        Problem-solver pairs of different solvers and/or problems.
    bootstrap_rng : ``mrg32k3a.mrg32k3a.MRG32k3a``
        Random number generator to use for bootstrapping.
    normalize : bool, default=True
        True if progress curves are to be normalized w.r.t. optimality gaps,
        otherwise False.

    Returns
    -------
    list [list [list [``experiment_base.Curve``]]]
        Bootstrapped estimated objective curves or estimated progress curves
        of all solutions from all macroreplications.

    Raises
    ------
    TypeError

    """
    # Type checking
    if (
        not isinstance(experiments, list)
        or not all(
            isinstance(experiment_list, list) for experiment_list in experiments
        )
        or not all(
            [
                isinstance(experiment, ProblemSolver)
                for experiment in experiment_list
            ]
            for experiment_list in experiments
        )
    ):
        error_msg = (
            "Experiments must be a list of lists of ProblemSolver objects."
        )
        raise TypeError(error_msg)
    if not isinstance(bootstrap_rng, MRG32k3a):
        error_msg = "Bootstrap RNG must be an MRG32k3a object."
        raise TypeError(error_msg)
    if not isinstance(normalize, bool):
        error_msg = "Normalize must be a boolean."
        raise TypeError(error_msg)

    n_solvers = len(experiments)
    n_problems = len(experiments[0])
    bootstrap_curves = [
        [[] for _ in range(n_problems)] for _ in range(n_solvers)
    ]
    # Obtain a bootstrap sample from each experiment.
    for solver_idx in range(n_solvers):
        for problem_idx in range(n_problems):
            experiment = experiments[solver_idx][problem_idx]
            bootstrap_curves[solver_idx][problem_idx] = (
                experiment.bootstrap_sample(bootstrap_rng, normalize)
            )
            # Reset substream for next solver-problem pair.
            bootstrap_rng.reset_substream()
    # Advance substream of random number generator to prepare for next bootstrap sample.
    bootstrap_rng.advance_substream()
    return bootstrap_curves


def bootstrap_procedure(
    experiments: list[list[ProblemSolver]],
    n_bootstraps: int,
    conf_level: float,
    plot_type: Literal[
        "mean",
        "quantile",
        "area_mean",
        "area_std_dev",
        "solve_time_quantile",
        "solve_time_cdf",
        "cdf_solvability",
        "quantile_solvability",
        "diff_cdf_solvability",
        "diff_quantile_solvability",
    ],
    beta: float | None = None,
    solve_tol: float | None = None,
    estimator: float | Curve | None = None,
    normalize: bool = True,
) -> tuple[float, float] | tuple[Curve, Curve]:
    """Obtain bootstrap sample and compute confidence intervals.

    Parameters
    ----------
    experiments : list [list [``experiment_base.ProblemSolver``]]
        Problem-solver pairs of different solvers and/or problems.
    n_bootstraps : int
        Number of times to generate a bootstrap sample of estimated progress curves.
    conf_level : float
        Confidence level for confidence intervals, i.e., 1-gamma; in (0, 1).
    plot_type : str
            "mean" : estimated mean progress curve;

            "quantile" : estimated beta quantile progress curve;

            "area_mean" : mean of area under progress curve;

            "area_std_dev" : standard deviation of area under progress curve;

            "solve_time_quantile" : beta quantile of solve time;

            "solve_time_cdf" : cdf of solve time;

            "cdf_solvability" : cdf solvability profile;

            "quantile_solvability" : quantile solvability profile;

            "diff_cdf_solvability" : difference of cdf solvability profiles;

            "diff_quantile_solvability" : difference of quantile solvability profiles.
    beta : float, optional
        Quantile to plot, e.g., beta quantile; in (0, 1).
    solve_tol : float, optional
        Relative optimality gap definining when a problem is solved; in (0, 1].
    estimator : float or ``experiment_base.Curve``, optional
        Main estimator, e.g., mean convergence curve from an experiment.
    normalize : bool, default=True
        True if progress curves are to be normalized w.r.t. optimality gaps, otherwise False.

    Returns
    -------
    float | ``experiment_base.Curve``
        Lower bound of bootstrap CI, as a float or curve.
    float | ``experiment_base.Curve``]
        Upper bound of bootstrap CI, as a float or curve.

    Raises
    ------
    TypeError
    ValueError

    """
    # Type checking
    if (
        not isinstance(experiments, list)
        or not all(
            isinstance(experiment_list, list) for experiment_list in experiments
        )
        or not all(
            [
                isinstance(experiment, ProblemSolver)
                for experiment in experiment_list
            ]
            for experiment_list in experiments
        )
    ):
        error_msg = (
            "Experiments must be a list of lists of ProblemSolver objects."
        )
        raise TypeError(error_msg)
    if not isinstance(n_bootstraps, int):
        error_msg = "Number of bootstraps must be an integer."
        raise TypeError(error_msg)
    if not isinstance(conf_level, (int, float)):
        error_msg = "Confidence level must be a float."
        raise TypeError(error_msg)
    if not isinstance(plot_type, str):
        error_msg = "Plot type must be a string."
        raise TypeError(error_msg)
    if not isinstance(beta, (int, float, type(None))):
        error_msg = "Beta quantile must be a float or None."
        raise TypeError(error_msg)
    if not isinstance(solve_tol, (int, float, type(None))):
        error_msg = "Solve tolerance must be a float or None."
        raise TypeError(error_msg)
    if not isinstance(estimator, (int, float, Curve, type(None))):
        error_msg = "Estimator must be a float, Curve, or None."
        raise TypeError(error_msg)
    if not isinstance(normalize, bool):
        error_msg = "Normalize must be a boolean."
        raise TypeError(error_msg)
    # Value checking
    if n_bootstraps < 1:
        error_msg = "Number of bootstraps must be a positive integer."
        raise ValueError(error_msg)
    if not 0 < conf_level < 1:
        error_msg = "Confidence level must be in (0, 1)."
        raise ValueError(error_msg)
    if plot_type not in [
        "mean",
        "quantile",
        "area_mean",
        "area_std_dev",
        "solve_time_quantile",
        "solve_time_cdf",
        "cdf_solvability",
        "quantile_solvability",
        "diff_cdf_solvability",
        "diff_quantile_solvability",
    ]:
        error_msg = "Plot type must be a valid string."
        raise ValueError(error_msg)
    if beta is not None and not 0 < beta < 1:
        error_msg = "Beta quantile must be in (0, 1)."
        raise ValueError(error_msg)
    if solve_tol is not None and not 0 < solve_tol <= 1:
        error_msg = "Solve tolerance must be in (0, 1]."
        raise ValueError(error_msg)

    # Create random number generator for bootstrap sampling.
    # Stream 1 dedicated for bootstrapping.
    bootstrap_rng = MRG32k3a(s_ss_sss_index=[1, 0, 0])
    # Obtain n_bootstrap replications.
    bootstrap_replications = []
    for _ in range(n_bootstraps):
        # Generate bootstrap sample of estimated objective/progress curves.
        bootstrap_curves = bootstrap_sample_all(
            experiments, bootstrap_rng=bootstrap_rng, normalize=normalize
        )
        # Apply the functional of the bootstrap sample.
        bootstrap_replications.append(
            functional_of_curves(
                bootstrap_curves, plot_type, beta=beta, solve_tol=solve_tol
            )
        )
    # Distinguish cases where functional returns a scalar vs a curve.
    if plot_type in ["area_mean", "area_std_dev", "solve_time_quantile"]:
        if estimator is None:
            error_msg = "Estimator must be provided for functional that returns a scalar."
            raise ValueError(error_msg)
        if isinstance(estimator, Curve):
            error_msg = "Estimator must be a scalar for functional that returns a scalar."
            raise ValueError(error_msg)
        # Functional returns a scalar.
        computed_bootstrap = compute_bootstrap_conf_int(
            bootstrap_replications,
            conf_level=conf_level,
            bias_correction=True,
            overall_estimator=estimator,
        )
        # Get the first and second float values from the computed bootstrap.
        float_1 = computed_bootstrap[0]
        float_2 = computed_bootstrap[1]
        # Keep indexing into them until they are floats.
        while not isinstance(float_1, (int, float)):
            float_1 = float_1[0]
        while not isinstance(float_2, (int, float)):
            float_2 = float_2[0]
        return float_1, float_2
    else:
        # Functional returns a curve.
        unique_budget_list = list(
            np.unique(
                [
                    budget
                    for curve in bootstrap_replications
                    for budget in curve.x_vals
                ]
            )
        )
        bs_conf_int_lower_bound_list: list[np.ndarray] = []
        bs_conf_int_upper_bound_list: list[np.ndarray] = []
        for budget in unique_budget_list:
            budget_float = float(budget)
            bootstrap_subreplications = [
                curve.lookup(budget_float) for curve in bootstrap_replications
            ]
            if estimator is None:
                error_msg = "Estimator must be provided for functional that returns a curve."
                raise ValueError(error_msg)
            if isinstance(estimator, (int, float)):
                error_msg = "Estimator must be a Curve object for functional that returns a curve."
                raise ValueError(error_msg)
            sub_estimator = estimator.lookup(budget_float)
            bs_conf_int_lower_bound, bs_conf_int_upper_bound = (
                compute_bootstrap_conf_int(
                    bootstrap_subreplications,
                    conf_level=conf_level,
                    bias_correction=True,
                    overall_estimator=sub_estimator,
                )
            )
            bs_conf_int_lower_bound_list.append(bs_conf_int_lower_bound)
            bs_conf_int_upper_bound_list.append(bs_conf_int_upper_bound)
        # Create the curves for the lower and upper bounds of the bootstrap
        # confidence intervals.
        unique_budget_list_floats = [float(val) for val in unique_budget_list]
        lower_bound_list = [float(val) for val in bs_conf_int_lower_bound_list]
        bs_conf_int_lower_bounds = Curve(
            x_vals=unique_budget_list_floats, y_vals=lower_bound_list
        )
        upper_bound_list = [float(val) for val in bs_conf_int_upper_bound_list]
        bs_conf_int_upper_bounds = Curve(
            x_vals=unique_budget_list_floats, y_vals=upper_bound_list
        )
        return bs_conf_int_lower_bounds, bs_conf_int_upper_bounds


def functional_of_curves(
    bootstrap_curves: list[list[list[Curve]]],
    plot_type: Literal[
        "mean",
        "quantile",
        "area_mean",
        "area_std_dev",
        "solve_time_quantile",
        "solve_time_cdf",
        "cdf_solvability",
        "quantile_solvability",
        "diff_cdf_solvability",
        "diff_quantile_solvability",
    ],
    beta: float | None = 0.5,
    solve_tol: float | None = 0.1,
) -> float | Curve:
    """Compute a functional of the bootstrapped objective/progress curves.

    Parameters
    ----------
    bootstrap_curves : list [list [list [``experiment_base.Curve``]]]
        Bootstrapped estimated objective curves or estimated progress curves
        of all solutions from all macroreplications.
    plot_type : str
        String indicating which type of plot to produce:
            "mean" : estimated mean progress curve;

            "quantile" : estimated beta quantile progress curve;

            "area_mean" : mean of area under progress curve;

            "area_std_dev" : standard deviation of area under progress curve;

            "solve_time_quantile" : beta quantile of solve time;

            "solve_time_cdf" : cdf of solve time;

            "cdf_solvability" : cdf solvability profile;

            "quantile_solvability" : quantile solvability profile;

            "diff_cdf_solvability" : difference of cdf solvability profiles;

            "diff_quantile_solvability" : difference of quantile solvability profiles;
    beta : float, default=0.5
        Quantile to plot, e.g., beta quantile; in (0, 1).
    solve_tol : float, default=0.1
        Relative optimality gap definining when a problem is solved; in (0, 1].

    Returns
    -------
    "Curve" | float
        Functional of bootstrapped curves, e.g, mean progress curves,
        mean area under progress curve, quantile of crossing time, etc.

    Raises
    ------
    TypeError
    ValueError

    """
    # Set default arguments
    if beta is None:
        beta = 0.5
    if solve_tol is None:
        solve_tol = 0.1
    # Type checking
    if (
        not isinstance(bootstrap_curves, list)
        or not all(
            isinstance(experiment_list_list, list)
            for experiment_list_list in bootstrap_curves
        )
        or not all(
            [isinstance(curve_list, list) for curve_list in curve_list_list]
            for curve_list_list in bootstrap_curves
        )
        or not all(
            [
                [isinstance(curve, Curve) for curve in curve_list]
                for curve_list in curve_list_list
            ]
            for curve_list_list in bootstrap_curves
        )
    ):
        error_msg = "Bootstrap curves must be a list of lists of lists of Curve objects."
        raise TypeError(error_msg)
    if not isinstance(plot_type, str):
        error_msg = "Plot type must be a string."
        raise TypeError(error_msg)
    if not isinstance(beta, (int, float, type(None))):
        error_msg = "Beta quantile must be a float."
        raise TypeError(error_msg)
    if not isinstance(solve_tol, (int, float, type(None))):
        error_msg = "Solve tolerance must be a float."
        raise TypeError(error_msg)
    # Value checking
    if plot_type not in [
        "mean",
        "quantile",
        "area_mean",
        "area_std_dev",
        "solve_time_quantile",
        "solve_time_cdf",
        "cdf_solvability",
        "quantile_solvability",
        "diff_cdf_solvability",
        "diff_quantile_solvability",
    ]:
        error_msg = f"Plot type '{plot_type}' is not valid."
        raise ValueError(error_msg)
    if not 0 < beta < 1:
        error_msg = "Beta quantile must be in (0, 1)."
        raise ValueError(error_msg)
    if not 0 < solve_tol <= 1:
        error_msg = "Solve tolerance must be in (0, 1]."
        raise ValueError(error_msg)

    if plot_type == "mean":
        # Single experiment --> returns a curve.
        return mean_of_curves(bootstrap_curves[0][0])
    elif plot_type == "quantile":
        # Single experiment --> returns a curve.
        return quantile_of_curves(bootstrap_curves[0][0], beta=beta)
    elif plot_type == "area_mean":
        # Single experiment --> returns a scalar.
        area_mean = np.mean(
            [
                curve.compute_area_under_curve()
                for curve in bootstrap_curves[0][0]
            ]
        )
        return float(area_mean)
    elif plot_type == "area_std_dev":
        # Single experiment --> returns a scalar.
        area_std_dev = np.std(
            [
                curve.compute_area_under_curve()
                for curve in bootstrap_curves[0][0]
            ],
            ddof=1,
        )
        return float(area_std_dev)
    elif plot_type == "solve_time_quantile":
        # Single experiment --> returns a scalar
        solve_time_quantile = np.quantile(
            [
                curve.compute_crossing_time(threshold=solve_tol)
                for curve in bootstrap_curves[0][0]
            ],
            q=beta,
        )
        return float(solve_time_quantile)
    elif plot_type == "solve_time_cdf":
        # Single experiment --> returns a curve.
        return cdf_of_curves_crossing_times(
            bootstrap_curves[0][0], threshold=solve_tol
        )
    elif plot_type == "cdf_solvability":
        # One solver, multiple problems --> returns a curve.
        return mean_of_curves(
            [
                cdf_of_curves_crossing_times(
                    curves=progress_curves, threshold=solve_tol
                )
                for progress_curves in bootstrap_curves[0]
            ]
        )
    elif plot_type == "quantile_solvability":
        # One solver, multiple problems --> returns a curve.
        return mean_of_curves(
            [
                quantile_cross_jump(
                    curves=progress_curves, threshold=solve_tol, beta=beta
                )
                for progress_curves in bootstrap_curves[0]
            ]
        )
    elif plot_type == "diff_cdf_solvability":
        # Two solvers, multiple problems --> returns a curve.
        solvability_profile_1 = mean_of_curves(
            [
                cdf_of_curves_crossing_times(
                    curves=progress_curves, threshold=solve_tol
                )
                for progress_curves in bootstrap_curves[0]
            ]
        )
        solvability_profile_2 = mean_of_curves(
            [
                cdf_of_curves_crossing_times(
                    curves=progress_curves, threshold=solve_tol
                )
                for progress_curves in bootstrap_curves[1]
            ]
        )
        return difference_of_curves(
            solvability_profile_1, solvability_profile_2
        )
    elif plot_type == "diff_quantile_solvability":
        # Two solvers, multiple problems --> returns a curve.
        solvability_profile_1 = mean_of_curves(
            [
                quantile_cross_jump(
                    curves=progress_curves, threshold=solve_tol, beta=beta
                )
                for progress_curves in bootstrap_curves[0]
            ]
        )
        solvability_profile_2 = mean_of_curves(
            [
                quantile_cross_jump(
                    curves=progress_curves, threshold=solve_tol, beta=beta
                )
                for progress_curves in bootstrap_curves[1]
            ]
        )
        return difference_of_curves(
            solvability_profile_1, solvability_profile_2
        )
    else:
        error_msg = "'{plot_type}' is not implemented."
        raise NotImplementedError(error_msg)


# TODO: double check observations type and return type
def compute_bootstrap_conf_int(
    observations: list[float | int],
    conf_level: float,
    bias_correction: bool = True,
    overall_estimator: float | None = None,
) -> tuple[np.ndarray, np.ndarray]:
    """Construct a bootstrap confidence interval for an estimator.

    Parameters
    ----------
    observations : list[float | int]
        Estimators from all bootstrap instances.
    conf_level : float
        Confidence level for confidence intervals, i.e., 1-gamma; in (0, 1).
    bias_correction : bool, default=True
        True if bias-corrected bootstrap CIs (via percentile method) are to be used,
        otherwise False.
    overall_estimator : float, optional
        Estimator to compute bootstrap confidence interval of;
        required for bias corrected CI.

    Returns
    -------
    ndarray[float]
        Lower bound of bootstrap CI.
    ndarray[float]
        Upper bound of bootstrap CI.

    Raises
    ------
    TypeError
    ValueError

    """
    # Type checking
    if not isinstance(observations, list):
        error_msg = "Observations must be a list."
        raise TypeError(error_msg)
    if not isinstance(conf_level, (int, float)):
        error_msg = "Confidence level must be a float."
        raise TypeError(error_msg)
    if not isinstance(bias_correction, bool):
        error_msg = "Bias correction must be a boolean."
        raise TypeError(error_msg)
    if not isinstance(overall_estimator, (int, float, type(None))):
        error_msg = "Overall estimator must be a float or None."
        raise TypeError(error_msg)
    # Value checking
    if not 0 < conf_level < 1:
        error_msg = "Confidence level must be in (0, 1)."
        raise ValueError(error_msg)
    if bias_correction and overall_estimator is None:
        error_msg = "Overall estimator must be provided for bias correction."
        raise ValueError(error_msg)

    # Compute bootstrapping confidence interval via percentile method.
    # See Efron (1981) "Nonparameteric Standard Errors and Confidence Intervals."
    if bias_correction:
        if overall_estimator is None:
            error_msg = (
                "Overall estimator must be provided for bias correction."
            )
            raise ValueError(error_msg)
        # For biased-corrected CIs, see equation (4.4) on page 146.
        z0 = norm.ppf(
            np.mean([obs < overall_estimator for obs in observations])
        )
        zconflvl = norm.ppf(conf_level)
        q_lower = norm.cdf(2 * z0 - zconflvl)
        q_upper = norm.cdf(2 * z0 + zconflvl)
    else:
        # For uncorrected CIs, see equation (4.3) on page 146.
        q_lower = (1 - conf_level) / 2
        q_upper = 1 - (1 - conf_level) / 2
    bs_conf_int_lower_bound = np.quantile(observations, q=q_lower)
    bs_conf_int_upper_bound = np.quantile(observations, q=q_upper)
    # Sometimes quantile returns a scalar, so convert to array.
    if not isinstance(bs_conf_int_lower_bound, np.ndarray):
        bs_conf_int_lower_bound = np.array([bs_conf_int_lower_bound])
    if not isinstance(bs_conf_int_upper_bound, np.ndarray):
        bs_conf_int_upper_bound = np.array([bs_conf_int_upper_bound])
    return bs_conf_int_lower_bound, bs_conf_int_upper_bound


def plot_bootstrap_conf_ints(
    bs_conf_int_lower_bounds: Curve,
    bs_conf_int_upper_bounds: Curve,
    color_str: str = "C0",
) -> None:
    """Plot bootstrap confidence intervals.

    Parameters
    ----------
    bs_conf_int_lower_bounds : ``experiment_base.Curve``
        Lower bounds of bootstrap CIs, as curves.
    bs_conf_int_upper_bounds : ``experiment_base.Curve``
        Upper bounds of bootstrap CIs, as curves.
    color_str : str, default="C0"
        String indicating line color, e.g., "C0", "C1", etc.

    Raises
    ------
    TypeError

    """
    # Type checking
    if not isinstance(bs_conf_int_lower_bounds, Curve):
        error_msg = "Lower bounds must be a Curve object."
        raise TypeError(error_msg)
    if not isinstance(bs_conf_int_upper_bounds, Curve):
        error_msg = "Upper bounds must be a Curve object."
        raise TypeError(error_msg)
    if not isinstance(color_str, str):
        error_msg = "Color string must be a string."
        raise TypeError(error_msg)

    bs_conf_int_lower_bounds.plot(color_str=color_str, curve_type="conf_bound")
    bs_conf_int_upper_bounds.plot(color_str=color_str, curve_type="conf_bound")
    # Shade space between curves.
    # Convert to full curves to get piecewise-constant shaded areas.
    plt.fill_between(
        x=bs_conf_int_lower_bounds.curve_to_full_curve().x_vals,
        y1=bs_conf_int_lower_bounds.curve_to_full_curve().y_vals,
        y2=bs_conf_int_upper_bounds.curve_to_full_curve().y_vals,
        color=color_str,
        alpha=0.2,
    )


def report_max_halfwidth(
    curve_pairs: list[list[Curve]],
    normalize: bool,
    conf_level: float,
    difference: bool = False,
) -> None:
    """Compute and print caption for max halfwidth of one or more bootstrap CI curves.

    Parameters
    ----------
    curve_pairs : list [list [``experiment_base.Curve``]]
        List of paired bootstrap CI curves.
    normalize : bool
        True if progress curves are to be normalized w.r.t. optimality gaps,
        otherwise False.
    conf_level : float
        Confidence level for confidence intervals, i.e., 1-gamma; in (0, 1).
    difference : bool
        True if the plot is for difference profiles, otherwise False.

    Raises
    ------
    TypeError
    ValueError

    """
    # Type checking
    if (
        not isinstance(curve_pairs, list)
        or not all([isinstance(curve_pair, list) for curve_pair in curve_pairs])
        or not all(
            [isinstance(curve, Curve) for curve in curve_pair]
            for curve_pair in curve_pairs
        )
    ):
        error_msg = "Curve pairs must be a list of lists of Curve objects."
        raise TypeError(error_msg)
    if not isinstance(normalize, bool):
        error_msg = "Normalize must be a boolean."
        raise TypeError(error_msg)
    if not isinstance(conf_level, (int, float)):
        error_msg = "Confidence level must be a float."
        raise TypeError(error_msg)
    if not isinstance(difference, bool):
        error_msg = "Difference must be a boolean."
        raise TypeError(error_msg)
    # Value checking
    if not 0 < conf_level < 1:
        error_msg = "Confidence level must be in (0, 1)."
        raise ValueError(error_msg)
    # Make sure there's something in the list
    if len(curve_pairs) == 0:
        error_msg = "No curve pairs to report on."
        raise ValueError(error_msg)

    # Compute max halfwidth of bootstrap confidence intervals.
    min_lower_bound = np.inf
    max_upper_bound = -np.inf
    max_halfwidths = []
    for curve_pair in curve_pairs:
        min_lower_bound = min(min_lower_bound, min(curve_pair[0].y_vals))
        max_upper_bound = max(max_upper_bound, max(curve_pair[1].y_vals))
        max_halfwidths.append(
            0.5 * max_difference_of_curves(curve_pair[1], curve_pair[0])
        )
    max_halfwidth = max(max_halfwidths)
    # Print caption about max halfwidth.
    if normalize:
        if difference:
            xloc = 0.05
            yloc = -1.35
        else:
            xloc = 0.05
            yloc = -0.35
    else:
        # xloc = 0.05 * budget of the problem
        xloc = 0.05 * curve_pairs[0][0].x_vals[-1]
        yloc = min_lower_bound - 0.25 * (max_upper_bound - min_lower_bound)
    txt = f"The max halfwidth of the bootstrap {round(conf_level * 100)}% CIs is {round(max_halfwidth, 2)}."
    plt.text(x=xloc, y=yloc, s=txt)


def check_common_problem_and_reference(
    experiments: list[ProblemSolver],
) -> None:
    """Check if a collection of experiments have the same problem, x0, and x*.

    Parameters
    ----------
    experiments : list [``experiment_base.ProblemSolver``]
        Problem-solver pairs of different solvers on a common problem.

    Raises
    ------
    TypeError
    ValueError
        If at least two experiments have different problem instances, starting solutions, or optimal solutions.

    """
    # Type checking
    if not isinstance(experiments, list) or not all(
        [isinstance(experiment, ProblemSolver) for experiment in experiments]
    ):
        error_msg = "Experiments must be a list of ProblemSolver objects."
        raise TypeError(error_msg)

    problem_list = [experiment.problem for experiment in experiments]
    problem_err_msg = "All experiments must have the same problem."
    assert all(
        elem == problem_list[0] for elem in problem_list
    ), problem_err_msg

    x0_list = [experiment.x0 for experiment in experiments]
    x0_err_msg = "All experiments must have the same starting solution."
    assert all(elem == x0_list[0] for elem in x0_list), x0_err_msg

    xstar_list = [experiment.xstar for experiment in experiments]
    xstar_err_msg = "All experiments must have the same optimal solution."
    assert all(elem == xstar_list[0] for elem in xstar_list), xstar_err_msg


def plot_progress_curves(
    experiments: list[ProblemSolver],
    plot_type: Literal["all", "mean", "quantile"],
    beta: float = 0.50,
    normalize: bool = True,
    all_in_one: bool = True,
    n_bootstraps: int = 100,
    conf_level: float = 0.95,
    plot_conf_ints: bool = True,
    print_max_hw: bool = True,
    plot_title: str | None = None,
    legend_loc: str | None = None,
    ext: str = ".png",
    save_as_pickle: bool = False,
    solver_set_name: str = "SOLVER_SET",
) -> list[str | os.PathLike]:
    """Plot individual or aggregate progress curves for one or more solvers on a single problem.

    Parameters
    ----------
    experiments : list [``experiment_base.ProblemSolver``]
        Problem-solver pairs of different solvers on a common problem.
    plot_type : str
        String indicating which type of plot to produce:
            "all" : all estimated progress curves
            "mean" : estimated mean progress curve
            "quantile" : estimated beta quantile progress curve.
    beta : float, default=0.50
        Quantile to plot, e.g., beta quantile; in (0, 1).
    normalize : bool, default=True
        True if progress curves are to be normalized w.r.t. optimality gaps,
        otherwise False.
    all_in_one : bool, default=True
        True if curves are to be plotted together, otherwise False.
    n_bootstraps : int, default = 100
        Number of bootstrap samples.
    conf_level : float, default = 0.95
        Confidence level for confidence intervals, i.e., 1-gamma; in (0, 1).
    plot_conf_ints : bool, default=True
        True if bootstrapping confidence intervals are to be plotted, otherwise False.
    print_max_hw : bool, default=True
        True if caption with max half-width is to be printed, otherwise False.
    plot_title : str, opt
        Optional title to override the one that is autmatically generated, only applies if all_in_one is True.
    legend_loc : str, default="best"
        specificies location of legend
    ext: str, default = '.png'
        Extension to add to image file path to change file type
    save_as_pickle: bool, default = False
        True if plot should be saved to pickle file, False otherwise.
    solver_set_name: str, default = "SOLVER_SET"
        Use to change name of solver groups for plot titles.

    Returns
    -------
    file_list : list [str]
        List compiling path names for plots produced.

    Raises
    ------
    TypeError
    ValueError

    """
    # Type checking
    if not isinstance(experiments, list) or not all(
        [isinstance(experiment, ProblemSolver) for experiment in experiments]
    ):
        error_msg = "Experiments must be a list of ProblemSolver objects."
        raise TypeError(error_msg)
    if not isinstance(plot_type, str):
        error_msg = "Plot type must be a string."
        raise TypeError(error_msg)
    if not isinstance(beta, (int, float)):
        error_msg = "Beta quantile must be a float."
        raise TypeError(error_msg)
    if not isinstance(normalize, bool):
        error_msg = "Normalize must be a boolean."
        raise TypeError(error_msg)
    if not isinstance(all_in_one, bool):
        error_msg = "All in one must be a boolean."
        raise TypeError(error_msg)
    if not isinstance(n_bootstraps, int):
        error_msg = "Number of bootstraps must be an integer."
        raise TypeError(error_msg)
    if not isinstance(conf_level, (int, float)):
        error_msg = "Confidence level must be a float."
        raise TypeError(error_msg)
    if not isinstance(plot_conf_ints, bool):
        error_msg = "Plot confidence intervals must be a boolean."
        raise TypeError(error_msg)
    if not isinstance(print_max_hw, bool):
        error_msg = "Print max halfwidth must be a boolean."
        raise TypeError(error_msg)
    if not isinstance(plot_title, (str, type(None))):
        error_msg = "Plot title must be a string or None."
        raise TypeError(error_msg)
    if not isinstance(legend_loc, (str, type(None))):
        error_msg = "Legend location must be a string or None."
        raise TypeError(error_msg)
    if not isinstance(ext, str):
        error_msg = "Extension must be a string."
        raise TypeError(error_msg)
    if not isinstance(save_as_pickle, bool):
        error_msg = "Save as pickle must be a boolean."
        raise TypeError(error_msg)
    if not isinstance(solver_set_name, str):
        error_msg = "Solver set name must be a string."
        raise TypeError(error_msg)
    # Value checking
    if plot_type not in ["all", "mean", "quantile"]:
        error_msg = f"Plot type '{plot_type}' is not valid."
        raise ValueError(error_msg)
    if not 0 < beta < 1:
        error_msg = "Beta quantile must be in (0, 1)."
        raise ValueError(error_msg)
    if n_bootstraps < 1:
        error_msg = "Number of bootstraps must be a positive integer."
        raise ValueError(error_msg)
    if not 0 < conf_level < 1:
        error_msg = "Confidence level must be in (0, 1)."
        raise ValueError(error_msg)

    if legend_loc is None:
        legend_loc = "best"

    # Check if problems are the same with the same x0 and x*.
    check_common_problem_and_reference(experiments)
    file_list = []
    # Set up plot.
    n_experiments = len(experiments)
    if all_in_one:
        ref_experiment = experiments[0]
        setup_plot(
            plot_type=plot_type,
            solver_name=solver_set_name,
            problem_name=ref_experiment.problem.name,
            normalize=normalize,
            budget=ref_experiment.problem.factors["budget"],
            beta=beta,
            plot_title=plot_title,
        )
        solver_curve_handles = []
        curve_pairs = []
        for exp_idx in range(n_experiments):
            experiment = experiments[exp_idx]
            color_str = "C" + str(exp_idx)
            estimator = None
            if plot_type == "all":
                # Plot all estimated progress curves.
                if normalize:
                    handle = experiment.progress_curves[0].plot(
                        color_str=color_str
                    )
                    for curve in experiment.progress_curves[1:]:
                        curve.plot(color_str=color_str)
                else:
                    handle = experiment.objective_curves[0].plot(
                        color_str=color_str
                    )
                    for curve in experiment.objective_curves[1:]:
                        curve.plot(color_str=color_str)
            elif plot_type == "mean":
                # Plot estimated mean progress curve.
                if normalize:
                    estimator = mean_of_curves(experiment.progress_curves)
                else:
                    estimator = mean_of_curves(experiment.objective_curves)
                handle = estimator.plot(color_str=color_str)
            else:  # Must be quantile.
                # Plot estimated beta-quantile progress curve.
                if normalize:
                    estimator = quantile_of_curves(
                        experiment.progress_curves, beta
                    )
                else:
                    estimator = quantile_of_curves(
                        experiment.objective_curves, beta
                    )
                handle = estimator.plot(color_str=color_str)
            solver_curve_handles.append(handle)
            if (plot_conf_ints or print_max_hw) and plot_type != "all":
                # Note: "experiments" needs to be a list of list of ProblemSolver objects.
                bs_conf_int_lb_curve, bs_conf_int_ub_curve = (
                    bootstrap_procedure(
                        experiments=[[experiment]],
                        n_bootstraps=n_bootstraps,
                        conf_level=conf_level,
                        plot_type=plot_type,
                        beta=beta,
                        estimator=estimator,
                        normalize=normalize,
                    )
                )
                if plot_conf_ints:
                    if isinstance(
                        bs_conf_int_lb_curve, (int, float)
                    ) or isinstance(bs_conf_int_ub_curve, (int, float)):
                        error_msg = "Bootstrap confidence intervals are not available for scalar estimators."
                        raise ValueError(error_msg)
                    plot_bootstrap_conf_ints(
                        bs_conf_int_lb_curve,
                        bs_conf_int_ub_curve,
                        color_str=color_str,
                    )
                if print_max_hw:
                    curve_pairs.append(
                        [bs_conf_int_lb_curve, bs_conf_int_ub_curve]
                    )
        plt.legend(
            handles=solver_curve_handles,
            labels=[experiment.solver.name for experiment in experiments],
            loc=legend_loc,
        )
        if print_max_hw and plot_type != "all":
            report_max_halfwidth(
                curve_pairs=curve_pairs,
                normalize=normalize,
                conf_level=conf_level,
            )
        file_list.append(
            save_plot(
                solver_name=solver_set_name,
                problem_name=ref_experiment.problem.name,
                plot_type=plot_type,
                normalize=normalize,
                extra=beta,
                plot_title=plot_title,
                ext=ext,
                save_as_pickle=save_as_pickle,
            )
        )
    else:  # Plot separately.
        for experiment in experiments:
            setup_plot(
                plot_type=plot_type,
                solver_name=experiment.solver.name,
                problem_name=experiment.problem.name,
                normalize=normalize,
                budget=experiment.problem.factors["budget"],
                beta=beta,
            )
            estimator = None
            if plot_type == "all":
                # Plot all estimated progress curves.
                if normalize:
                    for curve in experiment.progress_curves:
                        curve.plot()
                else:
                    for curve in experiment.objective_curves:
                        curve.plot()
            elif plot_type == "mean":
                # Plot estimated mean progress curve.
                if normalize:
                    estimator = mean_of_curves(experiment.progress_curves)
                else:
                    estimator = mean_of_curves(experiment.objective_curves)
                estimator.plot()
            else:  # Must be quantile.
                # Plot estimated beta-quantile progress curve.
                if normalize:
                    estimator = quantile_of_curves(
                        experiment.progress_curves, beta
                    )
                else:
                    estimator = quantile_of_curves(
                        experiment.objective_curves, beta
                    )
                estimator.plot()
            if (plot_conf_ints or print_max_hw) and plot_type != "all":
                # Note: "experiments" needs to be a list of list of ProblemSolvers.
                bs_conf_int_lb_curve, bs_conf_int_ub_curve = (
                    bootstrap_procedure(
                        experiments=[[experiment]],
                        n_bootstraps=n_bootstraps,
                        conf_level=conf_level,
                        plot_type=plot_type,
                        beta=beta,
                        estimator=estimator,
                        normalize=normalize,
                    )
                )
                if plot_conf_ints:
                    if isinstance(
                        bs_conf_int_lb_curve, (int, float)
                    ) or isinstance(bs_conf_int_ub_curve, (int, float)):
                        error_msg = "Bootstrap confidence intervals are not available for scalar estimators."
                        raise ValueError(error_msg)
                    plot_bootstrap_conf_ints(
                        bs_conf_int_lb_curve, bs_conf_int_ub_curve
                    )
                if print_max_hw:
                    if isinstance(
                        bs_conf_int_lb_curve, (int, float)
                    ) or isinstance(bs_conf_int_ub_curve, (int, float)):
                        error_msg = "Max halfwidth is not available for scalar estimators."
                        raise ValueError(error_msg)
                    report_max_halfwidth(
                        curve_pairs=[
                            [bs_conf_int_lb_curve, bs_conf_int_ub_curve]
                        ],
                        normalize=normalize,
                        conf_level=conf_level,
                    )
            file_list.append(
                save_plot(
                    solver_name=experiment.solver.name,
                    problem_name=experiment.problem.name,
                    plot_type=plot_type,
                    normalize=normalize,
                    extra=beta,
                    ext=ext,
                    save_as_pickle=save_as_pickle,
                )
            )
    return file_list


def plot_solvability_cdfs(
    experiments: list[ProblemSolver],
    solve_tol: float = 0.1,
    all_in_one: bool = True,
    n_bootstraps: int = 100,
    conf_level: float = 0.95,
    plot_conf_ints: bool = True,
    print_max_hw: bool = True,
    plot_title: str | None = None,
    legend_loc: str | None = None,
    ext: str = ".png",
    save_as_pickle: bool = False,
    solver_set_name: str = "SOLVER_SET",
) -> list[str | os.PathLike]:
    """Plot the solvability cdf for one or more solvers on a single problem.

    Parameters
    ----------
    experiments : list [``experiment_base.ProblemSolver``]
        Problem-solver pairs of different solvers on a common problem.
    solve_tol : float, default=0.1
        Relative optimality gap definining when a problem is solved; in (0, 1].
    all_in_one : bool, default=True
        True if curves are to be plotted together, otherwise False.
    n_bootstraps : int, default=100
        Number of bootstrap samples.
    conf_level : float, default=0.95
        Confidence level for confidence intervals, i.e., 1-gamma; in (0, 1).
    plot_conf_ints : bool, default=True
        True if bootstrapping confidence intervals are to be plotted, otherwise False.
    print_max_hw : bool, default=True
        True if caption with max half-width is to be printed, otherwise False.
    plot_title : str, opt
        Optional title to override the one that is autmatically generated, only applies if all_in_one is True.
    legend_loc : str, default="best"
        specificies location of legend
    ext: str, default = '.png'
        Extension to add to image file path to change file type
    save_as_pickle: bool, default = False
        True if plot should be saved to pickle file, False otherwise.
    solver_set_name: str, default = "SOLVER_SET"
        Use to change name of solver groups for plot titles.

    Returns
    -------
    file_list : list [str | os.PathLike]
        List compiling path names for plots produced.

    Raises
    ------
    TypeError
    ValueError

    """
    # Type checking
    if not isinstance(experiments, list) or not all(
        [isinstance(experiment, ProblemSolver) for experiment in experiments]
    ):
        error_msg = "Experiments must be a list of ProblemSolver objects."
        raise TypeError(error_msg)
    if not isinstance(solve_tol, (int, float)):
        error_msg = "Solve tolerance must be a float."
        raise TypeError(error_msg)
    if not isinstance(all_in_one, bool):
        error_msg = "All in one must be a boolean."
        raise TypeError(error_msg)
    if not isinstance(n_bootstraps, int):
        error_msg = "Number of bootstraps must be an integer."
        raise TypeError(error_msg)
    if not isinstance(conf_level, (int, float)):
        error_msg = "Confidence level must be a float."
        raise TypeError(error_msg)
    if not isinstance(plot_conf_ints, bool):
        error_msg = "Plot confidence intervals must be a boolean."
        raise TypeError(error_msg)
    if not isinstance(print_max_hw, bool):
        error_msg = "Print max halfwidth must be a boolean."
        raise TypeError(error_msg)
    if not isinstance(plot_title, (str, type(None))):
        error_msg = "Plot title must be a string or None."
        raise TypeError(error_msg)
    if not isinstance(legend_loc, (str, type(None))):
        error_msg = "Legend location must be a string or None."
        raise TypeError(error_msg)
    if not isinstance(ext, str):
        error_msg = "Extension must be a string."
        raise TypeError(error_msg)
    if not isinstance(save_as_pickle, bool):
        error_msg = "Save as pickle must be a boolean."
        raise TypeError(error_msg)
    if not isinstance(solver_set_name, str):
        error_msg = "Solver set name must be a string."
        raise TypeError(error_msg)
    # Value checking
    if not 0 < solve_tol <= 1:
        error_msg = "Solve tolerance must be in (0, 1]."
        raise ValueError(error_msg)
    if n_bootstraps < 1:
        error_msg = "Number of bootstraps must be a positive integer."
        raise ValueError(error_msg)
    if not 0 < conf_level < 1:
        error_msg = "Confidence level must be in (0, 1)."
        raise ValueError(error_msg)

    if legend_loc is None:
        legend_loc = "best"

    # Check if problems are the same with the same x0 and x*.
    check_common_problem_and_reference(experiments)
    file_list = []
    # Set up plot.
    n_experiments = len(experiments)
    if all_in_one:
        ref_experiment = experiments[0]
        setup_plot(
            plot_type="solve_time_cdf",
            solver_name=solver_set_name,
            problem_name=ref_experiment.problem.name,
            solve_tol=solve_tol,
            plot_title=plot_title,
        )
        solver_curve_handles = []
        curve_pairs = []
        for exp_idx in range(n_experiments):
            experiment = experiments[exp_idx]
            color_str = "C" + str(exp_idx)
            # Plot cdf of solve times.
            estimator = cdf_of_curves_crossing_times(
                experiment.progress_curves, threshold=solve_tol
            )
            handle = estimator.plot(color_str=color_str)
            solver_curve_handles.append(handle)
            if plot_conf_ints or print_max_hw:
                # Note: "experiments" needs to be a list of list of ProblemSolver objects.
                bs_conf_int_lb_curve, bs_conf_int_ub_curve = (
                    bootstrap_procedure(
                        experiments=[[experiment]],
                        n_bootstraps=n_bootstraps,
                        conf_level=conf_level,
                        plot_type="solve_time_cdf",
                        solve_tol=solve_tol,
                        estimator=estimator,
                        normalize=True,
                    )
                )
                if plot_conf_ints:
                    if isinstance(
                        bs_conf_int_lb_curve, (int, float)
                    ) or isinstance(bs_conf_int_ub_curve, (int, float)):
                        error_msg = "Bootstrap confidence intervals are not available for scalar estimators."
                        raise ValueError(error_msg)
                    plot_bootstrap_conf_ints(
                        bs_conf_int_lb_curve,
                        bs_conf_int_ub_curve,
                        color_str=color_str,
                    )
                if print_max_hw:
                    curve_pairs.append(
                        [bs_conf_int_lb_curve, bs_conf_int_ub_curve]
                    )
        plt.legend(
            handles=solver_curve_handles,
            labels=[experiment.solver.name for experiment in experiments],
            loc=legend_loc,
        )
        if print_max_hw:
            report_max_halfwidth(
                curve_pairs=curve_pairs, normalize=True, conf_level=conf_level
            )
        file_list.append(
            save_plot(
                solver_name="SOLVER SET",
                problem_name=ref_experiment.problem.name,
                plot_type="solve_time_cdf",
                normalize=True,
                extra=solve_tol,
                plot_title=plot_title,
                ext=ext,
                save_as_pickle=save_as_pickle,
            )
        )
    else:  # Plot separately.
        for experiment in experiments:
            setup_plot(
                plot_type="solve_time_cdf",
                solver_name=experiment.solver.name,
                problem_name=experiment.problem.name,
                solve_tol=solve_tol,
            )
            estimator = cdf_of_curves_crossing_times(
                experiment.progress_curves, threshold=solve_tol
            )
            estimator.plot()
            if plot_conf_ints or print_max_hw:
                # Note: "experiments" needs to be a list of list of Problem-Solver objects.
                bs_conf_int_lb_curve, bs_conf_int_ub_curve = (
                    bootstrap_procedure(
                        experiments=[[experiment]],
                        n_bootstraps=n_bootstraps,
                        conf_level=conf_level,
                        plot_type="solve_time_cdf",
                        solve_tol=solve_tol,
                        estimator=estimator,
                        normalize=True,
                    )
                )
                if plot_conf_ints:
                    if isinstance(
                        bs_conf_int_lb_curve, (int, float)
                    ) or isinstance(bs_conf_int_ub_curve, (int, float)):
                        error_msg = "Bootstrap confidence intervals are not available for scalar estimators."
                        raise ValueError(error_msg)
                    plot_bootstrap_conf_ints(
                        bs_conf_int_lb_curve, bs_conf_int_ub_curve
                    )
                if print_max_hw:
                    if isinstance(
                        bs_conf_int_lb_curve, (int, float)
                    ) or isinstance(bs_conf_int_ub_curve, (int, float)):
                        error_msg = "Max halfwidth is not available for scalar estimators."
                        raise ValueError(error_msg)
                    report_max_halfwidth(
                        curve_pairs=[
                            [bs_conf_int_lb_curve, bs_conf_int_ub_curve]
                        ],
                        normalize=True,
                        conf_level=conf_level,
                    )
            file_list.append(
                save_plot(
                    solver_name=experiment.solver.name,
                    problem_name=experiment.problem.name,
                    plot_type="solve_time_cdf",
                    normalize=True,
                    extra=solve_tol,
                    ext=ext,
                    save_as_pickle=save_as_pickle,
                )
            )
    return file_list


# TODO: Add the capability to compute and print the max halfwidth of the bootstrapped CI intervals.
def plot_area_scatterplots(
    experiments: list[
        list[ProblemSolver]
    ],  # TODO: check if this should be list[ProblemSolver]
    all_in_one: bool = True,
    n_bootstraps: int = 100,
    conf_level: float = 0.95,
    plot_conf_ints: bool = True,
    print_max_hw: bool = True,
    plot_title: str | None = None,
    legend_loc: str = "best",
    ext: str = ".png",
    save_as_pickle: bool = False,
    solver_set_name: str = "SOLVER_SET",
    problem_set_name: str = "PROBLEM_SET",
) -> list[str | os.PathLike]:
    """Plot a scatter plot of mean and standard deviation of area under progress curves.

    Either one plot for each solver or one plot for all solvers.

    Notes
    -----
    TODO: Add the capability to compute and print the max halfwidth of
    the bootstrapped CI intervals.

    Parameters
    ----------
    experiments : list [list [``experiment_base.ProblemSolver``]]
        Problem-solver pairs used to produce plots.
    all_in_one : bool, default=True
        True if curves are to be plotted together, otherwise False.
    n_bootstraps : int, default=100
        Number of bootstrap samples.
    conf_level : float
        Confidence level for confidence intervals, i.e., 1-gamma; in (0, 1).
    plot_conf_ints : bool, default=True
        True if bootstrapping confidence intervals are to be plotted, otherwise False.
    print_max_hw : bool, default=True
        True if caption with max half-width is to be printed, otherwise False.
    plot_title : str, opt
        Optional title to override the one that is autmatically generated, only applies if all_in_one is True.
    legend_loc : str, default="best"
        specificies location of legend
    ext: str, default = '.png'
        Extension to add to image file path to change file type
    save_as_pickle: bool, default = False
        True if plot should be saved to pickle file, False otherwise.
    solver_set_name: str, default = "SOLVER_SET"
        Use to change name of solver groups for plot titles.
    problem_set_name: str, default = "PROBLEM_SET"
        USe to change name of problem groups for plot titles.

    Returns
    -------
    file_list : list [str]
        List compiling path names for plots produced.

    Raises
    ------
    TypeError
    ValueError

    """
    # Type checking
    if not isinstance(experiments, list) or not all(
        [isinstance(experiment, list) for experiment in experiments]
    ):
        error_msg = (
            "Experiments must be a list of lists of ProblemSolver objects."
        )
        raise TypeError(error_msg)
    if not isinstance(all_in_one, bool):
        error_msg = "All in one must be a boolean."
        raise TypeError(error_msg)
    if not isinstance(n_bootstraps, int):
        error_msg = "Number of bootstraps must be an integer."
        raise TypeError(error_msg)
    if not isinstance(conf_level, (int, float)):
        error_msg = "Confidence level must be a float."
        raise TypeError(error_msg)
    if not isinstance(plot_conf_ints, bool):
        error_msg = "Plot confidence intervals must be a boolean."
        raise TypeError(error_msg)
    if not isinstance(print_max_hw, bool):
        error_msg = "Print max halfwidth must be a boolean."
        raise TypeError(error_msg)
    if not isinstance(plot_title, (str, type(None))):
        error_msg = "Plot title must be a string or None."
        raise TypeError(error_msg)
    if not isinstance(legend_loc, str):
        error_msg = "Legend location must be a string."
        raise TypeError(error_msg)
    if not isinstance(ext, str):
        error_msg = "Extension must be a string."
        raise TypeError(error_msg)
    if not isinstance(save_as_pickle, bool):
        error_msg = "Save as pickle must be a boolean."
        raise TypeError(error_msg)
    if not isinstance(solver_set_name, str):
        error_msg = "Solver set name must be a string."
        raise TypeError(error_msg)
    if not isinstance(problem_set_name, str):
        error_msg = "Problem set name must be a string."
        raise TypeError(error_msg)
    # Value checking
    if n_bootstraps < 1:
        error_msg = "Number of bootstraps must be a positive integer."
        raise ValueError(error_msg)
    if not 0 < conf_level < 1:
        error_msg = "Confidence level must be in (0, 1)."
        raise ValueError(error_msg)

    file_list = []
    # Set up plot.
    n_solvers = len(experiments)
    n_problems = len(experiments[0])
    if all_in_one:
        marker_list = ["o", "v", "s", "*", "P", "X", "D", "V", ">", "<"]
        setup_plot(
            plot_type="area",
            solver_name=solver_set_name,
            problem_name=problem_set_name,
            plot_title=plot_title,
        )
        solver_names = [
            solver_experiments[0].solver.name
            for solver_experiments in experiments
        ]
        solver_curve_handles = []
        # TODO: Build up capability to print max half-width.
        # if print_max_hw:
        #     curve_pairs = []
        handle = None
        for solver_idx in range(n_solvers):
            for problem_idx in range(n_problems):
                experiment = experiments[solver_idx][problem_idx]
                color_str = "C" + str(solver_idx)
                marker_str = marker_list[
                    solver_idx % len(marker_list)
                ]  # Cycle through list of marker types.
                # Plot mean and standard deviation of area under progress curve.
                areas = [
                    curve.compute_area_under_curve()
                    for curve in experiment.progress_curves
                ]
                mean_estimator = float(np.mean(areas))
                std_dev_estimator = float(np.std(areas, ddof=1))
                if plot_conf_ints:
                    # Note: "experiments" needs to be a list of list of ProblemSolver objects.
                    mean_bs_conf_int_lb, mean_bs_conf_int_ub = (
                        bootstrap_procedure(
                            experiments=[[experiment]],
                            n_bootstraps=n_bootstraps,
                            conf_level=conf_level,
                            plot_type="area_mean",
                            estimator=mean_estimator,
                            normalize=True,
                        )
                    )
                    std_dev_bs_conf_int_lb, std_dev_bs_conf_int_ub = (
                        bootstrap_procedure(
                            experiments=[[experiment]],
                            n_bootstraps=n_bootstraps,
                            conf_level=conf_level,
                            plot_type="area_std_dev",
                            estimator=std_dev_estimator,
                            normalize=True,
                        )
                    )
                    # if print_max_hw:
                    #     curve_pairs.append([bs_CI_lb_curve, bs_CI_ub_curve])
                    if isinstance(mean_bs_conf_int_lb, (Curve)) or isinstance(
                        mean_bs_conf_int_ub, (Curve)
                    ):
                        error_msg = (
                            "Mean confidence intervals should be scalar values."
                        )
                        raise ValueError(error_msg)
                    if isinstance(
                        std_dev_bs_conf_int_lb, (Curve)
                    ) or isinstance(std_dev_bs_conf_int_ub, (Curve)):
                        error_msg = "Standard deviation confidence intervals should be scalar values."
                        raise ValueError(error_msg)
                    x_err = [
                        [mean_estimator - mean_bs_conf_int_lb],
                        [mean_bs_conf_int_ub - mean_estimator],
                    ]
                    y_err = [
                        [std_dev_estimator - std_dev_bs_conf_int_lb],
                        [std_dev_bs_conf_int_ub - std_dev_estimator],
                    ]
                    handle = plt.errorbar(
                        x=mean_estimator,
                        y=std_dev_estimator,
                        xerr=x_err,
                        yerr=y_err,
                        color=color_str,
                        marker=marker_str,
                        elinewidth=1,
                    )
                else:
                    handle = plt.scatter(
                        x=mean_estimator,
                        y=std_dev_estimator,
                        color=color_str,
                        marker=marker_str,
                    )
            solver_curve_handles.append(handle)
        plt.legend(
            handles=solver_curve_handles, labels=solver_names, loc=legend_loc
        )
        file_list.append(
            save_plot(
                solver_name=solver_set_name,
                problem_name=problem_set_name,
                plot_type="area",
                normalize=True,
                plot_title=plot_title,
                ext=ext,
                save_as_pickle=save_as_pickle,
            )
        )
    else:
        for solver_idx in range(n_solvers):
            ref_experiment = experiments[solver_idx][0]
            setup_plot(
                plot_type="area",
                solver_name=ref_experiment.solver.name,
                problem_name=problem_set_name,
            )
            # if print_max_hw:
            #     curve_pairs = []
            experiment = None
            for problem_idx in range(n_problems):
                experiment = experiments[solver_idx][problem_idx]
                # Plot mean and standard deviation of area under progress curve.
                areas = [
                    curve.compute_area_under_curve()
                    for curve in experiment.progress_curves
                ]
                mean_estimator = float(np.mean(areas))
                std_dev_estimator = float(np.std(areas, ddof=1))
                if plot_conf_ints:
                    # Note: "experiments" needs to be a list of list of ProblemSolver objects.
                    mean_bs_conf_int_lb, mean_bs_conf_int_ub = (
                        bootstrap_procedure(
                            experiments=[[experiment]],
                            n_bootstraps=n_bootstraps,
                            conf_level=conf_level,
                            plot_type="area_mean",
                            estimator=mean_estimator,
                            normalize=True,
                        )
                    )
                    std_dev_bs_conf_int_lb, std_dev_bs_conf_int_ub = (
                        bootstrap_procedure(
                            experiments=[[experiment]],
                            n_bootstraps=n_bootstraps,
                            conf_level=conf_level,
                            plot_type="area_std_dev",
                            estimator=std_dev_estimator,
                            normalize=True,
                        )
                    )
                    # if print_max_hw:
                    #     curve_pairs.append([bs_CI_lb_curve, bs_CI_ub_curve])
                    if isinstance(mean_bs_conf_int_lb, (Curve)) or isinstance(
                        mean_bs_conf_int_ub, (Curve)
                    ):
                        error_msg = (
                            "Mean confidence intervals should be scalar values."
                        )
                        raise ValueError(error_msg)
                    if isinstance(
                        std_dev_bs_conf_int_lb, (Curve)
                    ) or isinstance(std_dev_bs_conf_int_ub, (Curve)):
                        error_msg = "Standard deviation confidence intervals should be scalar values."
                        raise ValueError(error_msg)
                    x_err = [
                        [mean_estimator - mean_bs_conf_int_lb],
                        [mean_bs_conf_int_ub - mean_estimator],
                    ]
                    y_err = [
                        [std_dev_estimator - std_dev_bs_conf_int_lb],
                        [std_dev_bs_conf_int_ub - std_dev_estimator],
                    ]
                    handle = plt.errorbar(
                        x=mean_estimator,
                        y=std_dev_estimator,
                        xerr=x_err,
                        yerr=y_err,
                        marker="o",
                        color="C0",
                        elinewidth=1,
                    )
                else:
                    handle = plt.scatter(
                        x=mean_estimator,
                        y=std_dev_estimator,
                        color="C0",
                        marker="o",
                    )
            if experiment is not None:
                file_list.append(
                    save_plot(
                        solver_name=experiment.solver.name,
                        problem_name=problem_set_name,
                        plot_type="area",
                        normalize=True,
                        ext=ext,
                        save_as_pickle=save_as_pickle,
                    )
                )
    return file_list


def plot_solvability_profiles(
    experiments: list[
        list[ProblemSolver]
    ],  # TODO: check if this should be list[ProblemSolver]
    plot_type: Literal[
        "cdf_solvability",
        "quantile_solvability",
        "diff_cdf_solvability",
        "diff_quantile_solvability",
    ],
    all_in_one: bool = True,
    n_bootstraps: int = 100,
    conf_level: float = 0.95,
    plot_conf_ints: bool = True,
    print_max_hw: bool = True,
    solve_tol: float = 0.1,
    beta: float = 0.5,
    ref_solver: str | None = None,
    plot_title: str | None = None,
    legend_loc: str | None = None,
    ext: str = ".png",
    save_as_pickle: bool = False,
    solver_set_name: str = "SOLVER_SET",
    problem_set_name: str = "PROBLEM_SET",
) -> list[str | os.PathLike]:
    """Plot the (difference of) solvability profiles for each solver on a set of problems.

    Parameters
    ----------
    experiments : list [list [``experiment_base.ProblemSolver``]]
        Problem-solver pairs used to produce plots.
    plot_type : str
        String indicating which type of plot to produce:
            "cdf_solvability" : cdf-solvability profile;

            "quantile_solvability" : quantile-solvability profile;

            "diff_cdf_solvability" : difference of cdf-solvability profiles;

            "diff_quantile_solvability" : difference of quantile-solvability profiles.
    all_in_one : bool, default=True
        True if curves are to be plotted together, otherwise False.
    n_bootstraps : int, default=100
        Number of bootstrap samples.
    conf_level : float
        Confidence level for confidence intervals, i.e., 1-gamma; in (0, 1).
    plot_conf_ints : bool, default=True
        True if bootstrapping confidence intervals are to be plotted, otherwise False.
    print_max_hw : bool, default=True
        True if caption with max half-width is to be printed, otherwise False.
    solve_tol : float, default=0.1
        Relative optimality gap definining when a problem is solved; in (0, 1].
    beta : float, default=0.5
        Quantile to compute, e.g., beta quantile; in (0, 1).
    ref_solver : str, optional
        Name of solver used as benchmark for difference profiles.
    plot_title : str, optional
        Optional title to override the one that is autmatically generated, only applies if all_in_one is True.
    legend_loc : str, default="best"
        specificies location of legend
    ext: str, default = '.png'
         Extension to add to image file path to change file type
    save_as_pickle: bool, default = False
         True if plot should be saved to pickle file, False otherwise.
    solver_set_name: str, default = "SOLVER_SET"
        Use to change name of solver groups for plot titles.
    problem_set_name: str, default = "PROBLEM_SET"
        USe to change name of problem groups for plot titles.

    Returns
    -------
    file_list : list [str]
        List compiling path names for plots produced.

    Raises
    ------
    TypeError
    ValueError

    """
    # Type checking
    if (
        not isinstance(experiments, list)
        or not all(
            [
                isinstance(experiment_list, list)
                for experiment_list in experiments
            ]
        )
        or not all(
            [
                isinstance(experiment, ProblemSolver)
                for experiment in experiment_list
            ]
            for experiment_list in experiments
        )
    ):
        error_msg = (
            "Experiments must be a list of lists of ProblemSolver objects."
        )
        raise TypeError(error_msg)
    if not isinstance(plot_type, str):
        error_msg = "Plot type must be a string."
        raise TypeError(error_msg)
    if not isinstance(all_in_one, bool):
        error_msg = "All in one must be a boolean."
        raise TypeError(error_msg)
    if not isinstance(n_bootstraps, int):
        error_msg = "Number of bootstraps must be an integer."
        raise TypeError(error_msg)
    if not isinstance(conf_level, (int, float)):
        error_msg = "Confidence level must be a float."
        raise TypeError(error_msg)
    if not isinstance(plot_conf_ints, bool):
        error_msg = "Plot confidence intervals must be a boolean."
        raise TypeError(error_msg)
    if not isinstance(print_max_hw, bool):
        error_msg = "Print max halfwidth must be a boolean."
        raise TypeError(error_msg)
    if not isinstance(solve_tol, (int, float)):
        error_msg = "Solve tolerance must be a float."
        raise TypeError(error_msg)
    if not isinstance(beta, (int, float)):
        error_msg = "Beta quantile must be a float."
        raise TypeError(error_msg)
    if not isinstance(ref_solver, (str, type(None))):
        error_msg = "Reference solver must be a string or None."
        raise TypeError(error_msg)
    if not isinstance(plot_title, (str, type(None))):
        error_msg = "Plot title must be a string or None."
        raise TypeError(error_msg)
    if not isinstance(legend_loc, (str, type(None))):
        error_msg = "Legend location must be a string."
        raise TypeError(error_msg)
    if not isinstance(ext, str):
        error_msg = "Extension must be a string."
        raise TypeError(error_msg)
    if not isinstance(save_as_pickle, bool):
        error_msg = "Save as pickle must be a boolean."
        raise TypeError(error_msg)
    if not isinstance(solver_set_name, str):
        error_msg = "Solver set name must be a string."
        raise TypeError(error_msg)
    if not isinstance(problem_set_name, str):
        error_msg = "Problem set name must be a string."
        raise TypeError(error_msg)
    # Value checking
    if n_bootstraps < 1:
        error_msg = "Number of bootstraps must be a positive integer."
        raise ValueError(error_msg)
    if not 0 < conf_level < 1:
        error_msg = "Confidence level must be in (0, 1)."
        raise ValueError(error_msg)
    if not 0 < solve_tol <= 1:
        error_msg = "Solve tolerance must be in (0, 1]."
        raise ValueError(error_msg)
    if not 0 < beta < 1:
        error_msg = "Beta quantile must be in (0, 1)."
        raise ValueError(error_msg)

    if legend_loc is None:
        legend_loc = "best"

    file_list = []
    # Set up plot.
    n_solvers = len(experiments)
    n_problems = len(experiments[0])
    if all_in_one:
        if plot_type == "cdf_solvability":
            setup_plot(
                plot_type=plot_type,
                solver_name=solver_set_name,
                problem_name=problem_set_name,
                solve_tol=solve_tol,
                plot_title=plot_title,
            )
        elif plot_type == "quantile_solvability":
            setup_plot(
                plot_type=plot_type,
                solver_name=solver_set_name,
                problem_name=problem_set_name,
                beta=beta,
                solve_tol=solve_tol,
                plot_title=plot_title,
            )
        elif plot_type == "diff_cdf_solvability":
            setup_plot(
                plot_type=plot_type,
                solver_name=solver_set_name,
                problem_name=problem_set_name,
                solve_tol=solve_tol,
                plot_title=plot_title,
            )
        elif plot_type == "diff_quantile_solvability":
            setup_plot(
                plot_type=plot_type,
                solver_name=solver_set_name,
                problem_name=problem_set_name,
                beta=beta,
                solve_tol=solve_tol,
                plot_title=plot_title,
            )
        curve_pairs = []
        solver_names = [
            solver_experiments[0].solver.name
            for solver_experiments in experiments
        ]
        solver_curves = []
        solver_curve_handles = []
        for solver_idx in range(n_solvers):
            solver_sub_curves = []
            color_str = "C" + str(solver_idx)
            # For each problem compute the cdf or quantile of solve times.
            for problem_idx in range(n_problems):
                experiment = experiments[solver_idx][problem_idx]
                sub_curve = None
                if plot_type in {"cdf_solvability", "diff_cdf_solvability"}:
                    sub_curve = cdf_of_curves_crossing_times(
                        curves=experiment.progress_curves, threshold=solve_tol
                    )
                if plot_type in {
                    "quantile_solvability",
                    "diff_quantile_solvability",
                }:
                    sub_curve = quantile_cross_jump(
                        curves=experiment.progress_curves,
                        threshold=solve_tol,
                        beta=beta,
                    )
                if sub_curve is not None:
                    solver_sub_curves.append(sub_curve)
            # Plot solvability profile for the solver.
            # Exploit the fact that each solvability profile is an average of more basic curves.
            solver_curve = mean_of_curves(solver_sub_curves)
            # CAUTION: Using mean above requires an equal number of macro-replications per problem.
            solver_curves.append(solver_curve)
            if plot_type in {"cdf_solvability", "quantile_solvability"}:
                handle = solver_curve.plot(color_str=color_str)
                solver_curve_handles.append(handle)
                if plot_conf_ints or print_max_hw:
                    # Note: "experiments" needs to be a list of list of ProblemSolver objects.
                    bs_conf_int_lb_curve, bs_conf_int_ub_curve = (
                        bootstrap_procedure(
                            experiments=[experiments[solver_idx]],
                            n_bootstraps=n_bootstraps,
                            conf_level=conf_level,
                            plot_type=plot_type,  # type: ignore
                            solve_tol=solve_tol,
                            beta=beta,
                            estimator=solver_curve,
                            normalize=True,
                        )
                    )
                    if plot_conf_ints:
                        if isinstance(
                            bs_conf_int_lb_curve, (int, float)
                        ) or isinstance(bs_conf_int_ub_curve, (int, float)):
                            error_msg = "Bootstrap confidence intervals are not available for scalar estimators."
                            raise ValueError(error_msg)
                        plot_bootstrap_conf_ints(
                            bs_conf_int_lb_curve,
                            bs_conf_int_ub_curve,
                            color_str=color_str,
                        )
                    if print_max_hw:
                        curve_pairs.append(
                            [bs_conf_int_lb_curve, bs_conf_int_ub_curve]
                        )
        if plot_type == "cdf_solvability":
            plt.legend(
                handles=solver_curve_handles,
                labels=solver_names,
                loc=legend_loc,
            )
            if print_max_hw:
                report_max_halfwidth(
                    curve_pairs=curve_pairs,
                    normalize=True,
                    conf_level=conf_level,
                )
            file_list.append(
                save_plot(
                    solver_name=solver_set_name,
                    problem_name=problem_set_name,
                    plot_type=plot_type,
                    normalize=True,
                    extra=solve_tol,
                    plot_title=plot_title,
                    ext=ext,
                    save_as_pickle=save_as_pickle,
                )
            )
        elif plot_type == "quantile_solvability":
            plt.legend(
                handles=solver_curve_handles,
                labels=solver_names,
                loc=legend_loc,
            )
            if print_max_hw:
                report_max_halfwidth(
                    curve_pairs=curve_pairs,
                    normalize=True,
                    conf_level=conf_level,
                )
            file_list.append(
                save_plot(
                    solver_name=solver_set_name,
                    problem_name=problem_set_name,
                    plot_type=plot_type,
                    normalize=True,
                    extra=[solve_tol, beta],
                    plot_title=plot_title,
                    ext=ext,
                    save_as_pickle=save_as_pickle,
                )
            )
        elif plot_type in {"diff_cdf_solvability", "diff_quantile_solvability"}:
            if ref_solver is None:
                error_msg = "Reference solver must be specified for difference profiles."
                raise ValueError(error_msg)
            non_ref_solvers = [
                solver_name
                for solver_name in solver_names
                if solver_name != ref_solver
            ]
            ref_solver_idx = solver_names.index(ref_solver)
            for solver_idx in range(n_solvers):
                if solver_idx is not ref_solver_idx:
                    diff_solver_curve = difference_of_curves(
                        solver_curves[solver_idx], solver_curves[ref_solver_idx]
                    )
                    color_str = "C" + str(solver_idx)
                    handle = diff_solver_curve.plot(color_str=color_str)
                    solver_curve_handles.append(handle)
                    if plot_conf_ints or print_max_hw:
                        # Note: "experiments" needs to be a list of list of ProblemSolver objects.
                        bs_conf_int_lb_curve, bs_conf_int_ub_curve = (
                            bootstrap_procedure(
                                experiments=[
                                    experiments[solver_idx],
                                    experiments[ref_solver_idx],
                                ],
                                n_bootstraps=n_bootstraps,
                                conf_level=conf_level,
                                plot_type=plot_type,  # type: ignore
                                solve_tol=solve_tol,
                                beta=beta,
                                estimator=diff_solver_curve,
                                normalize=True,
                            )
                        )
                        if plot_conf_ints:
                            if isinstance(
                                bs_conf_int_lb_curve, (int, float)
                            ) or isinstance(bs_conf_int_ub_curve, (int, float)):
                                error_msg = "Bootstrap confidence intervals are not available for scalar estimators."
                                raise ValueError(error_msg)
                            plot_bootstrap_conf_ints(
                                bs_conf_int_lb_curve,
                                bs_conf_int_ub_curve,
                                color_str=color_str,
                            )
                        if print_max_hw:
                            curve_pairs.append(
                                [bs_conf_int_lb_curve, bs_conf_int_ub_curve]
                            )
            offset_labels = [
                f"{non_ref_solver} - {ref_solver}"
                for non_ref_solver in non_ref_solvers
            ]
            plt.legend(
                handles=solver_curve_handles,
                labels=offset_labels,
                loc=legend_loc,
            )
            if print_max_hw:
                report_max_halfwidth(
                    curve_pairs=curve_pairs,
                    normalize=True,
                    conf_level=conf_level,
                    difference=True,
                )
            if plot_type == "diff_cdf_solvability":
                file_list.append(
                    save_plot(
                        solver_name=solver_set_name,
                        problem_name=problem_set_name,
                        plot_type=plot_type,
                        normalize=True,
                        extra=solve_tol,
                        plot_title=plot_title,
                        ext=ext,
                        save_as_pickle=save_as_pickle,
                    )
                )
            elif plot_type == "diff_quantile_solvability":
                file_list.append(
                    save_plot(
                        solver_name=solver_set_name,
                        problem_name=problem_set_name,
                        plot_type=plot_type,
                        normalize=True,
                        extra=[solve_tol, beta],
                        plot_title=plot_title,
                        ext=ext,
                        save_as_pickle=save_as_pickle,
                    )
                )
    else:
        solver_names = [
            solver_experiments[0].solver.name
            for solver_experiments in experiments
        ]
        solver_curves = []
        for solver_idx in range(n_solvers):
            solver_sub_curves = []
            # For each problem compute the cdf or quantile of solve times.
            for problem_idx in range(n_problems):
                experiment = experiments[solver_idx][problem_idx]
                sub_curve = None
                if plot_type in {"cdf_solvability", "diff_cdf_solvability"}:
                    sub_curve = cdf_of_curves_crossing_times(
                        curves=experiment.progress_curves, threshold=solve_tol
                    )
                if plot_type in {
                    "quantile_solvability",
                    "diff_quantile_solvability",
                }:
                    sub_curve = quantile_cross_jump(
                        curves=experiment.progress_curves,
                        threshold=solve_tol,
                        beta=beta,
                    )
                if sub_curve is not None:
                    solver_sub_curves.append(sub_curve)
            # Plot solvability profile for the solver.
            # Exploit the fact that each solvability profile is an average of more basic curves.
            solver_curve = mean_of_curves(solver_sub_curves)
            solver_curves.append(solver_curve)
            if plot_type in {"cdf_solvability", "quantile_solvability"}:
                # Set up plot.
                if plot_type == "cdf_solvability":
                    file_list.append(
                        setup_plot(
                            plot_type=plot_type,
                            solver_name=experiments[solver_idx][0].solver.name,
                            problem_name=problem_set_name,
                            solve_tol=solve_tol,
                        )
                    )
                elif plot_type == "quantile_solvability":
                    file_list.append(
                        setup_plot(
                            plot_type=plot_type,
                            solver_name=experiments[solver_idx][0].solver.name,
                            problem_name=problem_set_name,
                            beta=beta,
                            solve_tol=solve_tol,
                        )
                    )
                handle = solver_curve.plot()
                if plot_conf_ints or print_max_hw:
                    # Note: "experiments" needs to be a list of list of ProblemSolver objects.
                    bs_conf_int_lb_curve, bs_conf_int_ub_curve = (
                        bootstrap_procedure(
                            experiments=[experiments[solver_idx]],
                            n_bootstraps=n_bootstraps,
                            conf_level=conf_level,
                            plot_type=plot_type,  # type: ignore
                            solve_tol=solve_tol,
                            beta=beta,
                            estimator=solver_curve,
                            normalize=True,
                        )
                    )
                    if plot_conf_ints:
                        if isinstance(
                            bs_conf_int_lb_curve, (int, float)
                        ) or isinstance(bs_conf_int_ub_curve, (int, float)):
                            error_msg = "Bootstrap confidence intervals are not available for scalar estimators."
                            raise ValueError(error_msg)
                        plot_bootstrap_conf_ints(
                            bs_conf_int_lb_curve, bs_conf_int_ub_curve
                        )
                    if print_max_hw:
                        if isinstance(
                            bs_conf_int_lb_curve, (int, float)
                        ) or isinstance(bs_conf_int_ub_curve, (int, float)):
                            error_msg = "Max halfwidth is not available for scalar estimators."
                            raise ValueError(error_msg)
                        report_max_halfwidth(
                            curve_pairs=[
                                [bs_conf_int_lb_curve, bs_conf_int_ub_curve]
                            ],
                            normalize=True,
                            conf_level=conf_level,
                        )
                if plot_type == "cdf_solvability":
                    file_list.append(
                        save_plot(
                            solver_name=experiments[solver_idx][0].solver.name,
                            problem_name=problem_set_name,
                            plot_type=plot_type,
                            normalize=True,
                            extra=solve_tol,
                            ext=ext,
                            save_as_pickle=save_as_pickle,
                        )
                    )
                elif plot_type == "quantile_solvability":
                    file_list.append(
                        save_plot(
                            solver_name=experiments[solver_idx][0].solver.name,
                            problem_name=problem_set_name,
                            plot_type=plot_type,
                            normalize=True,
                            extra=[solve_tol, beta],
                            ext=ext,
                            save_as_pickle=save_as_pickle,
                        )
                    )
        if plot_type in {"diff_cdf_solvability", "diff_quantile_solvability"}:
            if ref_solver is None:
                error_msg = "Reference solver must be specified for difference profiles."
                raise ValueError(error_msg)
            non_ref_solvers = [
                solver_name
                for solver_name in solver_names
                if solver_name != ref_solver
            ]
            ref_solver_idx = solver_names.index(ref_solver)
            for solver_idx in range(n_solvers):
                if solver_idx is not ref_solver_idx:
                    if plot_type == "diff_cdf_solvability":
                        file_list.append(
                            setup_plot(
                                plot_type=plot_type,
                                solver_name=experiments[solver_idx][
                                    0
                                ].solver.name,
                                problem_name=problem_set_name,
                                solve_tol=solve_tol,
                            )
                        )
                    elif plot_type == "diff_quantile_solvability":
                        file_list.append(
                            setup_plot(
                                plot_type=plot_type,
                                solver_name=experiments[solver_idx][
                                    0
                                ].solver.name,
                                problem_name=problem_set_name,
                                beta=beta,
                                solve_tol=solve_tol,
                            )
                        )
                    diff_solver_curve = difference_of_curves(
                        solver_curves[solver_idx], solver_curves[ref_solver_idx]
                    )
                    handle = diff_solver_curve.plot()
                    if plot_conf_ints or print_max_hw:
                        # Note: "experiments" needs to be a list of list of ProblemSolver objects.
                        bs_conf_int_lb_curve, bs_conf_int_ub_curve = (
                            bootstrap_procedure(
                                experiments=[
                                    experiments[solver_idx],
                                    experiments[ref_solver_idx],
                                ],
                                n_bootstraps=n_bootstraps,
                                conf_level=conf_level,
                                plot_type=plot_type,  # type: ignore
                                solve_tol=solve_tol,
                                beta=beta,
                                estimator=diff_solver_curve,
                                normalize=True,
                            )
                        )
                        if plot_conf_ints:
                            if isinstance(
                                bs_conf_int_lb_curve, (int, float)
                            ) or isinstance(bs_conf_int_ub_curve, (int, float)):
                                error_msg = "Bootstrap confidence intervals are not available for scalar estimators."
                                raise ValueError(error_msg)
                            plot_bootstrap_conf_ints(
                                bs_conf_int_lb_curve, bs_conf_int_ub_curve
                            )
                        if print_max_hw:
                            if isinstance(
                                bs_conf_int_lb_curve, (int, float)
                            ) or isinstance(bs_conf_int_ub_curve, (int, float)):
                                error_msg = "Max halfwidth is not available for scalar estimators."
                                raise ValueError(error_msg)
                            report_max_halfwidth(
                                curve_pairs=[
                                    [bs_conf_int_lb_curve, bs_conf_int_ub_curve]
                                ],
                                normalize=True,
                                conf_level=conf_level,
                                difference=True,
                            )
                    if plot_type == "diff_cdf_solvability":
                        file_list.append(
                            save_plot(
                                solver_name=experiments[solver_idx][
                                    0
                                ].solver.name,
                                problem_name=problem_set_name,
                                plot_type=plot_type,
                                normalize=True,
                                extra=solve_tol,
                                ext=ext,
                                save_as_pickle=save_as_pickle,
                            )
                        )
                    elif plot_type == "diff_quantile_solvability":
                        file_list.append(
                            save_plot(
                                solver_name=experiments[solver_idx][
                                    0
                                ].solver.name,
                                problem_name=problem_set_name,
                                plot_type=plot_type,
                                normalize=True,
                                extra=[solve_tol, beta],
                                ext=ext,
                                save_as_pickle=save_as_pickle,
                            )
                        )
    return file_list


def plot_terminal_progress(
    experiments: list[ProblemSolver],
    plot_type: Literal["box", "violin"] = "violin",
    normalize: bool = True,
    all_in_one: bool = True,
    plot_title: str | None = None,
    ext: str = ".png",
    save_as_pickle: bool = False,
    solver_set_name: str = "SOLVER_SET",
) -> list[str | os.PathLike]:
    """Plot individual or aggregate terminal progress for one or more solvers on a single problem.

    Parameters
    ----------
    experiments : list [``experiment_base.ProblemSolver``]
        ProblemSolver pairs of different solvers on a common problem.
    plot_type : str, default="violin"
        String indicating which type of plot to produce:

            "box" : comparative box plots;

            "violin" : comparative violin plots.
    normalize : bool, default=True
        True if progress curves are to be normalized w.r.t. optimality gaps,
        otherwise False.
    all_in_one : bool, default=True
        True if curves are to be plotted together, otherwise False.
    plot_title : str, opt
        Optional title to override the one that is autmatically generated, only applies if all_in_one is True.
    ext: str, default = '.png'
        Extension to add to image file path to change file type
    save_as_pickle: bool, default = False
        True if plot should be saved to pickle file, False otherwise.
    solver_set_name: str, default = "SOLVER_SET"
        Use to change name of solver groups for plot titles.

    Returns
    -------
    file_list : list [str]
        List compiling path names for plots produced.

    Raises
    ------
    TypeError
    ValueError

    """
    # Type checking
    if not isinstance(experiments, list) or not all(
        [isinstance(experiment, ProblemSolver) for experiment in experiments]
    ):
        error_msg = "Experiments must be a list of ProblemSolver objects."
        raise TypeError(error_msg)
    if not isinstance(plot_type, str):
        error_msg = "Plot type must be a string."
        raise TypeError(error_msg)
    if not isinstance(normalize, bool):
        error_msg = "Normalize must be a boolean."
        raise TypeError(error_msg)
    if not isinstance(all_in_one, bool):
        error_msg = "All in one must be a boolean."
        raise TypeError(error_msg)
    if not isinstance(plot_title, (str, type(None))):
        error_msg = "Plot title must be a string or None."
        raise TypeError(error_msg)
    if not isinstance(ext, str):
        error_msg = "Extension must be a string."
        raise TypeError(error_msg)
    if not isinstance(save_as_pickle, bool):
        error_msg = "Save as pickle must be a boolean."
        raise TypeError(error_msg)
    if not isinstance(solver_set_name, str):
        error_msg = "Solver set name must be a string."
        raise TypeError(error_msg)
    # Value checking
    if plot_type not in ["box", "violin"]:
        error_msg = "Plot type must be either 'box' or 'violin'."
        raise ValueError(error_msg)

    # Check if problems are the same with the same x0 and x*.
    check_common_problem_and_reference(experiments)
    file_list = []
    # Set up plot.
    n_experiments = len(experiments)
    if all_in_one:
        ref_experiment = experiments[0]
        setup_plot(
            plot_type=plot_type,
            solver_name=solver_set_name,
            problem_name=ref_experiment.problem.name,
            normalize=normalize,
            budget=ref_experiment.problem.factors["budget"],
            plot_title=plot_title,
        )
        # solver_curve_handles = []
        if normalize:
            terminal_data = [
                [
                    experiment.progress_curves[mrep].y_vals[-1]
                    for mrep in range(experiment.n_macroreps)
                ]
                for experiment in experiments
            ]
        else:
            terminal_data = [
                [
                    experiment.objective_curves[mrep].y_vals[-1]
                    for mrep in range(experiment.n_macroreps)
                ]
                for experiment in experiments
            ]
        if plot_type == "box":
            plt.boxplot(terminal_data)
            plt.xticks(
                range(1, n_experiments + 1),
                labels=[experiment.solver.name for experiment in experiments],
            )
        elif plot_type == "violin":
            solver_names = [
                experiments[exp_idx].solver.name
                for exp_idx in range(n_experiments)
                for td in terminal_data[exp_idx]
            ]
            terminal_values = [
                td
                for exp_idx in range(n_experiments)
                for td in terminal_data[exp_idx]
            ]
            terminal_data_dict = {
                "Solvers": solver_names,
                "Terminal": terminal_values,
            }
            terminal_data_df = pd.DataFrame(terminal_data_dict)
            # sns.violinplot(x="Solvers", y="Terminal", data=terminal_data_df, inner="stick", scale="width", showmeans=True, bw = 0.2,  cut=2)
            sns.violinplot(
                x="Solvers",
                y="Terminal",
                data=terminal_data_df,
                inner="stick",
                density_norm="width",
                cut=0.1,
            )
            if normalize:
                plt.ylabel("Terminal Progress")
            else:
                plt.ylabel("Terminal Objective")
        file_list.append(
            save_plot(
                solver_name=solver_set_name,
                problem_name=ref_experiment.problem.name,
                plot_type=plot_type,
                normalize=normalize,
                plot_title=plot_title,
                ext=ext,
                save_as_pickle=save_as_pickle,
            )
        )
    else:  # Plot separately.
        for experiment in experiments:
            setup_plot(
                plot_type=plot_type,
                solver_name=experiment.solver.name,
                problem_name=experiment.problem.name,
                normalize=normalize,
                budget=experiment.problem.factors["budget"],
            )
            if normalize:
                terminal_data = [
                    experiment.progress_curves[mrep].y_vals[-1]
                    for mrep in range(experiment.n_macroreps)
                ]
            else:
                terminal_data = [
                    experiment.objective_curves[mrep].y_vals[-1]
                    for mrep in range(experiment.n_macroreps)
                ]
            if plot_type == "box":
                plt.boxplot(terminal_data)
                plt.xticks([1], labels=[experiment.solver.name])
            if plot_type == "violin":
                solver_name_rep = [
                    experiment.solver.name for td in terminal_data
                ]
                terminal_data_dict = {
                    "Solver": solver_name_rep,
                    "Terminal": terminal_data,
                }
                terminal_data_df = pd.DataFrame(terminal_data_dict)
                sns.violinplot(
                    x="Solver",
                    y="Terminal",
                    data=terminal_data_df,
                    inner="stick",
                )
            if normalize:
                plt.ylabel("Terminal Progress")
            else:
                plt.ylabel("Terminal Objective")
            file_list.append(
                save_plot(
                    solver_name=experiment.solver.name,
                    problem_name=experiment.problem.name,
                    plot_type=plot_type,
                    normalize=normalize,
                    ext=ext,
                    save_as_pickle=save_as_pickle,
                )
            )
    return file_list


def plot_terminal_scatterplots(
    experiments: list[list[ProblemSolver]],
    all_in_one: float = True,
    plot_title: str | None = None,
    legend_loc: str | None = None,
    ext: str = ".png",
    save_as_pickle: bool = False,
    solver_set_name: str = "SOLVER_SET",
    problem_set_name: str = "PROBLEM_SET",
) -> list[str | os.PathLike]:
    """Plot a scatter plot of mean and standard deviation of terminal progress.

    Either one plot for each solver or one plot for all solvers.

    Parameters
    ----------
    experiments : list [list [``experiment_base.ProblemSolver``]]
        ProblemSolver pairs used to produce plots.
    all_in_one : bool, default=True
        True if curves are to be plotted together, otherwise False.
    plot_title : str, opt
        Optional title to override the one that is autmatically generated, only applies if all_in_one is True.
    legend_loc : str, default="best"
        specificies location of legend
    ext: str, default = '.png'
        Extension to add to image file path to change file type
    save_as_pickle: bool, default = False
        True if plot should be saved to pickle file, False otherwise.
    solver_set_name: str, default = "SOLVER_SET"
        Use to change name of solver groups for plot titles.
    problem_set_name: str, default = "PROBLEM_SET"
        USe to change name of problem groups for plot titles.

    Returns
    -------
    file_list : list [str]
        List compiling path names for plots produced.

    Raises
    ------
    TypeError

    """
    # Type checking
    if (
        not isinstance(experiments, list)
        or not all(
            [
                isinstance(experiment_list, list)
                for experiment_list in experiments
            ]
        )
        or not all(
            [
                isinstance(experiment, ProblemSolver)
                for experiment in experiment_list
            ]
            for experiment_list in experiments
        )
    ):
        error_msg = (
            "Experiments must be a list of lists of ProblemSolver objects."
        )
        raise TypeError(error_msg)
    if not isinstance(all_in_one, bool):
        error_msg = "All in one must be a boolean."
        raise TypeError(error_msg)
    if not isinstance(plot_title, (str, type(None))):
        error_msg = "Plot title must be a string or None."
        raise TypeError(error_msg)
    if not isinstance(legend_loc, (str, type(None))):
        error_msg = "Legend location must be a string."
        raise TypeError(error_msg)
    if not isinstance(ext, str):
        error_msg = "Extension must be a string."
        raise TypeError(error_msg)
    if not isinstance(save_as_pickle, bool):
        error_msg = "Save as pickle must be a boolean."
        raise TypeError(error_msg)
    if not isinstance(solver_set_name, str):
        error_msg = "Solver set name must be a string."
        raise TypeError(error_msg)
    if not isinstance(problem_set_name, str):
        error_msg = "Problem set name must be a string."
        raise TypeError(error_msg)

    if legend_loc is None:
        legend_loc = "best"

    file_list = []
    # Set up plot.
    n_solvers = len(experiments)
    n_problems = len(experiments[0])
    if all_in_one:
        marker_list = ["o", "v", "s", "*", "P", "X", "D", "V", ">", "<"]
        setup_plot(
            plot_type="terminal_scatter",
            solver_name=solver_set_name,
            problem_name=problem_set_name,
            plot_title=plot_title,
        )
        solver_names = [
            solver_experiments[0].solver.name
            for solver_experiments in experiments
        ]
        solver_curve_handles = []
        handle = None
        for solver_idx in range(n_solvers):
            for problem_idx in range(n_problems):
                experiment = experiments[solver_idx][problem_idx]
                color_str = "C" + str(solver_idx)
                marker_str = marker_list[
                    solver_idx % len(marker_list)
                ]  # Cycle through list of marker types.
                # Plot mean and standard deviation of terminal progress.
                terminals = [
                    curve.y_vals[-1] for curve in experiment.progress_curves
                ]
                mean_estimator = np.mean(terminals)
                std_dev_estimator = np.std(terminals, ddof=1)
                handle = plt.scatter(
                    x=mean_estimator,
                    y=std_dev_estimator,
                    color=color_str,
                    marker=marker_str,
                )
            solver_curve_handles.append(handle)
        plt.legend(
            handles=solver_curve_handles, labels=solver_names, loc=legend_loc
        )
        file_list.append(
            save_plot(
                solver_name=solver_set_name,
                problem_name=problem_set_name,
                plot_type="terminal_scatter",
                normalize=True,
                plot_title=plot_title,
                ext=ext,
                save_as_pickle=save_as_pickle,
            )
        )
    else:
        for solver_idx in range(n_solvers):
            ref_experiment = experiments[solver_idx][0]
            setup_plot(
                plot_type="terminal_scatter",
                solver_name=ref_experiment.solver.name,
                problem_name=problem_set_name,
            )
            experiment = None
            for problem_idx in range(n_problems):
                experiment = experiments[solver_idx][problem_idx]
                # Plot mean and standard deviation of terminal progress.
                terminals = [
                    curve.y_vals[-1] for curve in experiment.progress_curves
                ]
                mean_estimator = np.mean(terminals)
                std_dev_estimator = np.std(terminals, ddof=1)
                handle = plt.scatter(
                    x=mean_estimator,
                    y=std_dev_estimator,
                    color="C0",
                    marker="o",
                )
            if experiment is not None:
                file_list.append(
                    save_plot(
                        solver_name=experiment.solver.name,
                        problem_name=problem_set_name,
                        plot_type="terminal_scatter",
                        normalize=True,
                        ext=ext,
                        save_as_pickle=save_as_pickle,
                    )
                )
    return file_list


def setup_plot(
    plot_type: Literal[
        "all",
        "mean",
        "quantile",
        "solve_time_cdf",
        "cdf_solvability",
        "quantile_solvability",
        "diff_cdf_solvability",
        "diff_quantile_solvability",
        "area",
        "box",
        "violin",
        "terminal_scatter",
    ],
    solver_name: str = "SOLVER SET",
    problem_name: str = "PROBLEM SET",
    normalize: bool = True,
    budget: int | None = None,
    beta: float | None = None,
    solve_tol: float | None = None,
    plot_title: str | None = None,
) -> None:
    """Create new figure. Add labels to plot and reformat axes.

    Parameters
    ----------
    plot_type : str
        String indicating which type of plot to produce:
            "all" : all estimated progress curves;

            "mean" : estimated mean progress curve;

            "quantile" : estimated beta quantile progress curve;

            "solve_time_cdf" : cdf of solve time;

            "cdf_solvability" : cdf solvability profile;

            "quantile_solvability" : quantile solvability profile;

            "diff_cdf_solvability" : difference of cdf solvability profiles;

            "diff_quantile_solvability" : difference of quantile solvability profiles;

            "area" : area scatterplot;

            "box" : box plot of terminal progress;

            "violin" : violin plot of terminal progress;

            "terminal_scatter" : scatterplot of mean and std dev of terminal progress.
    solver_name : str, default="SOLVER_SET"
        Name of solver.
    problem_name : str, default="PROBLEM_SET"
        Name of problem.
    normalize : bool, default=True
        True if progress curves are to be normalized w.r.t. optimality gaps,
        otherwise False.
    budget : int, optional
        Budget of problem, measured in function evaluations.
    beta : float, optional
        Quantile to compute, e.g., beta quantile; in (0, 1).
    solve_tol : float, optional
        Relative optimality gap definining when a problem is solved; in (0, 1].
    plot_title : str, optional
        Optional title to override the one that is autmatically generated.

    Raises
    ------
    TypeError
    ValueError

    """
    # Type checking
    if not isinstance(plot_type, str):
        error_msg = "Plot type must be a string."
        raise TypeError(error_msg)
    if not isinstance(solver_name, str):
        error_msg = "Solver name must be a string."
        raise TypeError(error_msg)
    if not isinstance(problem_name, str):
        error_msg = "Problem name must be a string."
        raise TypeError(error_msg)
    if not isinstance(normalize, bool):
        error_msg = "Normalize must be a boolean."
        raise TypeError(error_msg)
    if not isinstance(budget, (int, type(None))):
        error_msg = "Budget must be an integer or None."
        raise TypeError(error_msg)
    if not isinstance(beta, (float, type(None))):
        error_msg = "Beta must be a float or None."
        raise TypeError(error_msg)
    if not isinstance(solve_tol, (float, type(None))):
        error_msg = "Solve tolerance must be a float or None."
        raise TypeError(error_msg)
    if not isinstance(plot_title, (str, type(None))):
        error_msg = "Plot title must be a string or None."
        raise TypeError(error_msg)
    # Value checking
    if plot_type not in [
        "all",
        "mean",
        "quantile",
        "solve_time_cdf",
        "cdf_solvability",
        "quantile_solvability",
        "diff_cdf_solvability",
        "diff_quantile_solvability",
        "area",
        "box",
        "violin",
        "terminal_scatter",
    ]:
        error_msg = f"Plot type '{plot_type}' is not recognized."
        raise ValueError(error_msg)
    if isinstance(beta, float) and not 0 < beta < 1:
        error_msg = "Beta must be in (0, 1)."
        raise ValueError(error_msg)
    if isinstance(solve_tol, float) and not 0 < solve_tol <= 1:
        error_msg = "Solve tolerance must be in (0, 1]."
        raise ValueError(error_msg)

    plt.figure()
    # Set up axes and axis labels.
    if normalize:
        plt.ylabel("Fraction of Initial Optimality Gap", size=14)
        if plot_type != "box" and plot_type != "violin":
            plt.xlabel("Fraction of Budget", size=14)
            plt.xlim((0, 1))
            plt.ylim((-0.1, 1.1))
            plt.tick_params(axis="both", which="major", labelsize=12)
    else:
        plt.ylabel("Objective Function Value", size=14)
        if plot_type != "box" and plot_type != "violin":
            plt.xlabel("Budget", size=14)
            plt.xlim((0, budget))
            plt.tick_params(axis="both", which="major", labelsize=12)
    # Specify title (plus alternative y-axis label and alternative axes).
    if plot_type == "all":
        if normalize:
            title = f"{solver_name} on {problem_name}\nProgress Curves"
        else:
            title = f"{solver_name} on {problem_name}\nObjective Curves"
    elif plot_type == "mean":
        if normalize:
            title = f"{solver_name} on {problem_name}\nMean Progress Curve"
        else:
            title = f"{solver_name} on {problem_name}\nMean Objective Curve"
    elif plot_type == "quantile":
        if beta is None:
            error_msg = "Beta must be specified for quantile plot."
            raise ValueError(error_msg)
        if normalize:
            title = f"{solver_name} on {problem_name}\n{round(beta, 2)}-Quantile Progress Curve"
        else:
            title = f"{solver_name} on {problem_name}\n{round(beta, 2)}-Quantile Objective Curve"
    elif plot_type == "solve_time_cdf":
        if solve_tol is None:
            error_msg = "Solve tolerance must be specified for cdf plot."
            raise ValueError(error_msg)
        plt.ylabel("Fraction of Macroreplications Solved", size=14)
        title = f"{solver_name} on {problem_name}\nCDF of {round(solve_tol, 2)}-Solve Times"
    elif plot_type == "cdf_solvability":
        if solve_tol is None:
            error_msg = (
                "Solve tolerance must be specified for cdf solvability plot."
            )
            raise ValueError(error_msg)
        plt.ylabel("Problem Averaged Solve Fraction", size=14)
        title = f"CDF-Solvability Profile for {solver_name}\nProfile of CDFs of {round(solve_tol, 2)}-Solve Times"
    elif plot_type == "quantile_solvability":
        if beta is None:
            error_msg = "Beta must be specified for quantile solvability plot."
            raise ValueError(error_msg)
        if solve_tol is None:
            error_msg = "Solve tolerance must be specified for quantile solvability plot."
            raise ValueError(error_msg)
        plt.ylabel("Fraction of Problems Solved", size=14)
        title = f"Quantile Solvability Profile for {solver_name}\nProfile of {round(beta, 2)}-Quantiles of {round(solve_tol, 2)}-Solve Times"
    elif plot_type == "diff_cdf_solvability":
        if solve_tol is None:
            error_msg = (
                "Solve tolerance must be specified for cdf solvability plot."
            )
            raise ValueError(error_msg)
        plt.ylabel("Difference in Problem Averaged Solve Fraction", size=14)
        title = f"Difference of CDF-Solvability Profile for {solver_name}\nDifference of Profiles of CDFs of {round(solve_tol, 2)}-Solve Times"
        plt.plot([0, 1], [0, 0], color="black", linestyle="--")
        plt.ylim((-1, 1))
    elif plot_type == "diff_quantile_solvability":
        if beta is None:
            error_msg = "Beta must be specified for quantile solvability plot."
            raise ValueError(error_msg)
        if solve_tol is None:
            error_msg = "Solve tolerance must be specified for quantile solvability plot."
            raise ValueError(error_msg)
        plt.ylabel("Difference in Fraction of Problems Solved", size=14)
        title = f"Difference of Quantile Solvability Profile for {solver_name}\nDifference of Profiles of {round(beta, 2)}-Quantiles of {round(solve_tol, 2)}-Solve Times"
        plt.plot([0, 1], [0, 0], color="black", linestyle="--")
        plt.ylim((-1, 1))
    elif plot_type == "area":
        plt.xlabel("Mean Area", size=14)
        plt.ylabel("Std Dev of Area")
        # plt.xlim((0, 1))
        # plt.ylim((0, 0.5))
        title = f"{solver_name}\nAreas Under Progress Curves"
    elif plot_type == "box" or plot_type == "violin":
        plt.xlabel("Solvers")
        if normalize:
            plt.ylabel("Terminal Progress")
            title = f"{solver_name} on {problem_name}"
        else:
            plt.ylabel("Terminal Objective")
            title = f"{solver_name} on {problem_name}"
    elif plot_type == "terminal_scatter":
        plt.xlabel("Mean Terminal Progress", size=14)
        plt.ylabel("Std Dev of Terminal Progress")
        # plt.xlim((0, 1))
        # plt.ylim((0, 0.5))
        title = f"{solver_name}\nTerminal Progress"
    else:
        error_msg = f"'{plot_type}' is not implemented."
        raise NotImplementedError(error_msg)
    # if title argument provided, overide prevous title assignment
    if plot_title is not None:
        title = plot_title
    plt.title(title, size=14)


def save_plot(
    solver_name: str,
    problem_name: str,
    plot_type: Literal[
        "all",
        "mean",
        "quantile",
        "solve_time_cdf",
        "cdf_solvability",
        "quantile_solvability",
        "diff_cdf_solvability",
        "diff_quantile_solvability",
        "area",
        "box",
        "violin",
        "terminal_scatter",
    ],
    normalize: bool,
    extra: float | list[float] | None = None,
    plot_title: str | None = None,
    ext: str = ".png",
    save_as_pickle: bool = False,
) -> str | os.PathLike:
    """Create new figure. Add labels to plot and reformat axes.

    Parameters
    ----------
    solver_name : str
        Name of solver.
    problem_name : str
        Name of problem.
    plot_type : str
        String indicating which type of plot to produce:
            "all" : all estimated progress curves;

            "mean" : estimated mean progress curve;

            "quantile" : estimated beta quantile progress curve;

            "solve_time_cdf" : cdf of solve time;

            "cdf_solvability" : cdf solvability profile;

            "quantile_solvability" : quantile solvability profile;

            "diff_cdf_solvability" : difference of cdf solvability profiles;

            "diff_quantile_solvability" : difference of quantile solvability profiles;

            "area" : area scatterplot;

            "terminal_scatter" : scatterplot of mean and std dev of terminal progress.
    normalize : bool
        True if progress curves are to be normalized w.r.t. optimality gaps,
        otherwise False.
    extra : float | list [float], optional
        Extra number(s) specifying quantile (e.g., beta) and/or solve tolerance.
    plot_title: str, opt
        Will change name of save file if generic title is overwritten.
    ext: str, default = '.png'
        Extension to add to image file path to change file type
    save_as_pickle: bool, default = False
        True if plot should be saved to pickle file, False otherwise.

    Returns
    -------
    path_name : str
        Path name pointing to location where plot will be saved.

    Raises
    ------
    TypeError

    """
    # Type checking
    if not isinstance(solver_name, str):
        error_msg = "Solver name must be a string."
        raise TypeError(error_msg)
    if not isinstance(problem_name, str):
        error_msg = "Problem name must be a string."
        raise TypeError(error_msg)
    if plot_type not in [
        "all",
        "mean",
        "quantile",
        "solve_time_cdf",
        "cdf_solvability",
        "quantile_solvability",
        "diff_cdf_solvability",
        "diff_quantile_solvability",
        "area",
        "box",
        "violin",
        "terminal_scatter",
    ]:
        error_msg = f"Plot type '{plot_type}' is not recognized."
        raise ValueError(error_msg)
    if not isinstance(normalize, bool):
        error_msg = "Normalize must be a boolean."
        raise TypeError(error_msg)
    if not isinstance(extra, (float, list, type(None))) or (
        isinstance(extra, list) and not all(isinstance(e, float) for e in extra)
    ):
        error_msg = "Extra must be a float, list of floats, or None."
        raise TypeError(error_msg)
    if not isinstance(plot_title, (str, type(None))):
        error_msg = "Plot title must be a string or None."
        raise TypeError(error_msg)
    if not isinstance(ext, str):
        error_msg = "Extension must be a string."
        raise TypeError(error_msg)
    if not isinstance(save_as_pickle, bool):
        error_msg = "Save as pickle must be a boolean."
        raise TypeError(error_msg)

    # Form string name for plot filename.
    if plot_type == "all":
        plot_name = "all_prog_curves"
    elif plot_type == "mean":
        plot_name = "mean_prog_curve"
    elif plot_type == "quantile":
        plot_name = f"{extra}_quantile_prog_curve"
    elif plot_type == "solve_time_cdf":
        plot_name = f"cdf_{extra}_solve_times"
    elif plot_type == "cdf_solvability":
        plot_name = f"profile_cdf_{extra}_solve_times"
    elif plot_type == "quantile_solvability":
        if (
            isinstance(extra, list)
            and len(extra) == 2
            and isinstance(extra[0], float)
            and isinstance(extra[1], float)
        ):
            plot_name = f"profile_{extra[1]}_quantile_{extra[0]}_solve_times"
        else:
            error_msg = "Extra must be a list of two floats for 'quantile_solvability' plot type."
            raise ValueError(error_msg)
    elif plot_type == "diff_cdf_solvability":
        plot_name = f"diff_profile_cdf_{extra}_solve_times"
    elif plot_type == "diff_quantile_solvability":
        if (
            isinstance(extra, list)
            and len(extra) == 2
            and isinstance(extra[0], float)
            and isinstance(extra[1], float)
        ):
            plot_name = (
                f"diff_profile_{extra[1]}_quantile_{extra[0]}_solve_times"
            )
        else:
            error_msg = "Extra must be a list of two floats for 'diff_quantile_solvability' plot type."
            raise ValueError(error_msg)
    elif plot_type == "area":
        plot_name = "area_scatterplot"
    elif plot_type == "box":
        plot_name = "terminal_box"
    elif plot_type == "violin":
        plot_name = "terminal_violin"
    elif plot_type == "terminal_scatter":
        plot_name = "terminal_scatter"
    else:
        raise NotImplementedError(f"'{plot_type}' is not implemented.")

    plot_dir = os.path.join(EXPERIMENT_DIR, "plots")
    # Create directories if they do no exist.
    if not os.path.exists(plot_dir):
        os.makedirs(plot_dir)

    if not normalize:
        plot_name = plot_name + "_unnorm"

    # Reformat plot_name to be suitable as a string literal.
    plot_name = plot_name.replace("\\", "")
    plot_name = plot_name.replace("$", "")
    plot_name = plot_name.replace(" ", "_")

    if plot_title is None:
        path_name = os.path.join(
            plot_dir, f"{solver_name}_on_{problem_name}_{plot_name}"
        )
    else:
        path_name = os.path.join(plot_dir, plot_title)
    # add extension to path name
    extended_path_name = f"{path_name}{ext}"
    # Create directories if they do no exist.
    if not os.path.exists("./experiments/plots"):
        os.makedirs("./experiments", exist_ok=True)
        os.makedirs("./experiments/plots")
    # plt.savefig(extended_path_name, bbox_inches="tight")

    # Check to make sure file does not override previous images
    counter = 1
    new_path_name = path_name  # set incase counter not needed
    while os.path.exists(extended_path_name):
        extended_path_name = f"{path_name} ({counter}){ext}"
        new_path_name = f"{path_name} ({counter})"  # use for pickle
        counter += 1
    plt.savefig(extended_path_name, bbox_inches="tight")

    # save plot as pickle
    if save_as_pickle:
        fig = plt.gcf()
        pickle_path = f"{new_path_name}.pkl"
        with open(pickle_path, "wb") as f:
            pickle.dump(fig, f)
    # Return path_name for use in GUI.
    return extended_path_name


class ProblemsSolvers:
    """Base class for running one or more solver on one or more problem.

    Attributes
    ----------
    solver_names : list [str]
        List of solver names.
    n_solvers : int
        Number of solvers.
    problem_names : list [str]
        List of problem names.
    n_problems : int
        Number of problems.
    solvers : list [``base.Solver``]
        List of solvers.
    problems : list [``base.Problem``]
        List of problems.
    all_solver_fixed_factors : dict [dict]
        Fixed solver factors for each solver:
            outer key is solver name;
            inner key is factor name.
    all_problem_fixed_factors : dict [dict]
        Fixed problem factors for each problem:
            outer key is problem name;
            inner key is factor name.
    all_model_fixed_factors : dict of dict
        Fixed model factors for each problem:
            outer key is problem name;
            inner key is factor name.
    experiments : list [list [``experiment_base.ProblemSolver``]]
        All problem-solver pairs.
    file_name_path : str
        Path of .pickle file for saving ``experiment_base.ProblemsSolvers`` object.

    Parameters
    ----------
    solver_factors: list [dict], optional
        List of dictionaries that contain solver factors at different design points.
        Each variant of solver with be crossed together with each vairant of problem.
        (Requires solver_names with a name provided for each index in solver_factors.)
    problem_factors: list [dict], optional
        List of dictionaries that contain problem and model factors at different design points.
        Each variant of problem will be crossed together with each variant of solver.
        (Requires problem_names with a name provided for each index in problem_factors.)
    solver_names : list [str], optional
        List of solver names.
    problem_names : list [str], optional
        List of problem names.
    solver_renames : list [str], optional
        User-specified names for solvers.
    problem_renames : list [str], optional
        User-specified names for problems.
    fixed_factors_filename : str, optional
        Name of .py file containing dictionaries of fixed factors
        for solvers/problems/models.
    solvers : list [``base.Solver``], optional
        List of solvers.
    problems : list [``base.Problem``], optional
        List of problems.
    experiments : list [list [``experiment_base.ProblemSolver``]], optional
        All problem-solver pairs.
    file_name_path : str
        Path of .pickle file for saving ``experiment_base.ProblemsSolvers`` object.
    create_pair_pickles : bool, optional
        True if creating pickle files for each problem-solver pair, False otherwise.
    experiment_name: str, optional
        Name of experiment to be appended to the beginning of output files.

    """

    @property
    def solver_names(self) -> list[str]:
        """List of solver names."""
        return self.__solver_names

    @solver_names.setter
    def solver_names(self, solver_names: list[str]) -> None:
        self.__solver_names = solver_names

    @property
    def n_solvers(self) -> int:
        """Number of solvers."""
        return len(self.solver_names)

    @property
    def problem_names(self) -> list[str]:
        """List of problem names."""
        return self.__problem_names

    @problem_names.setter
    def problem_names(self, problem_names: list[str]) -> None:
        self.__problem_names = problem_names

    @property
    def n_problems(self) -> int:
        """Number of problems."""
        return len(self.problem_names)

    @property
    def solvers(self) -> list[Solver]:
        """List of solvers."""
        return self.__solvers

    @solvers.setter
    def solvers(self, solvers: list[Solver]) -> None:
        self.__solvers = solvers

    @property
    def problems(self) -> list[Problem]:
        """List of problems."""
        return self.__problems

    @problems.setter
    def problems(self, problems: list[Problem]) -> None:
        self.__problems = problems

    @property
    def all_solver_fixed_factors(self) -> dict[str, dict]:
        """Fixed solver factors for each solver."""
        return self.__all_solver_fixed_factors

    @all_solver_fixed_factors.setter
    def all_solver_fixed_factors(
        self, all_solver_fixed_factors: dict[str, dict]
    ) -> None:
        self.__all_solver_fixed_factors = all_solver_fixed_factors

    @property
    def all_problem_fixed_factors(self) -> dict[str, dict]:
        """Fixed problem factors for each problem."""
        return self.__all_problem_fixed_factors

    @all_problem_fixed_factors.setter
    def all_problem_fixed_factors(
        self, all_problem_fixed_factors: dict[str, dict]
    ) -> None:
        self.__all_problem_fixed_factors = all_problem_fixed_factors

    @property
    def all_model_fixed_factors(self) -> dict[str, dict]:
        """Fixed model factors for each problem."""
        return self.__all_model_fixed_factors

    @all_model_fixed_factors.setter
    def all_model_fixed_factors(
        self, all_model_fixed_factors: dict[str, dict]
    ) -> None:
        self.__all_model_fixed_factors = all_model_fixed_factors

    @property
    def experiments(self) -> list[list[ProblemSolver]]:
        """All problem-solver pairs."""
        return self.__experiments

    @experiments.setter
    def experiments(self, experiments: list[list[ProblemSolver]]) -> None:
        self.__experiments = experiments

    @property
    def file_name_path(self) -> str:
        """Path of .pickle file for saving ``experiment_base.ProblemsSolvers`` object."""
        return self.__file_name_path

    @file_name_path.setter
    def file_name_path(self, file_name_path: str) -> None:
        self.__file_name_path = file_name_path

    @property
    def create_pair_pickles(self) -> bool:
        """True if creating pickle files for each problem-solver pair, False otherwise."""
        return self.__create_pair_pickles

    @create_pair_pickles.setter
    def create_pair_pickles(self, create_pair_pickles: bool) -> None:
        self.__create_pair_pickles = create_pair_pickles

    @property
    def experiment_name(self) -> str:
        """Name of experiment to be appended to the beginning of output files."""
        return self.__experiment_name

    @experiment_name.setter
    def experiment_name(self, experiment_name: str) -> None:
        self.__experiment_name = experiment_name

    # TODO: If loading some ProblemSolver objects from file, check that their factors match those in the overall ProblemsSolvers.
    def __init__(
        self,
        solver_factors: list[dict] | None = None,
        problem_factors: list[dict] | None = None,
        solver_names: list[str] | None = None,
        problem_names: list[str] | None = None,
        solver_renames: list[str] | None = None,
        problem_renames: list[str] | None = None,
        fixed_factors_filename: str | None = None,
        solvers: list[Solver] | None = None,
        problems: list[Problem] | None = None,
        experiments: list[list[ProblemSolver]] | None = None,
        file_name_path: str | None = None,
        create_pair_pickles: bool = False,
        experiment_name: str | None = None,
    ) -> None:
        """Initialize ProblemsSolvers object.

        There are three ways to create a ProblemsSolvers object:
        1. Provide the names of the solvers and problems to look up in directory.py.
        2. Provide the lists of unique solver and problem objects to pair.
        3. Provide a list of list of ProblemSolver objects.

        Parameters
        ----------
        solver_factors: list [dict], optional
            List of dictionaries that contain solver factors at different design points.
            Each variant of solver with be crossed together with each vairant of problem.
            (Requires solver_names with a name provided for each index in solver_factors.)
        problem_factors: list [dict], optional
            List of dictionaries that contain problem and model factors at different design points.
            Each variant of problem will be crossed together with each variant of solver.
            (Requires problem_names with a name provided for each index in problem_factors.)
        solver_names : list [str], optional
            List of solver names.
        problem_names : list [str], optional
            List of problem names.
        solver_renames : list [str], optional
            User-specified names for solvers.
        problem_renames : list [str], optional
            User-specified names for problems.
        fixed_factors_filename : str, optional
            Name of .py file containing dictionaries of fixed factors
            for solvers/problems/models.
        solvers : list [``base.Solver``], optional
            List of solvers.
        problems : list [``base.Problem``], optional
            List of problems.
        experiments : list [list [``experiment_base.ProblemSolver``]], optional
            All problem-solver pairs.
        file_name_path : str, optional
            Path of .pickle file for saving ``experiment_base.ProblemsSolvers`` object.
        create_pair_pickles : bool, optional
            True if creating pickle files for each problem-solver pair, False otherwise.
        experiment_name: str, optional
            Name of experiment to be appended to the beginning of output files.

        Raises
        ------
        TypeError

        """
        # Type checking
        if not isinstance(solver_factors, (list, type(None))) or (
            isinstance(solver_factors, list)
            and not all(isinstance(dp, dict) for dp in solver_factors)
        ):
            error_msg = "Solver factors must be a list of dictionaries or None."
            raise TypeError(error_msg)
        if not isinstance(problem_factors, (list, type(None))) or (
            isinstance(problem_factors, list)
            and not all(isinstance(dp, dict) for dp in problem_factors)
        ):
            error_msg = (
                "Problem factors must be a list of dictionaries or None."
            )
            raise TypeError(error_msg)
        if not isinstance(solver_names, (list, type(None))) or (
            isinstance(solver_names, list)
            and not all(isinstance(name, str) for name in solver_names)
        ):
            error_msg = "Solver names must be a list of strings or None."
            raise TypeError(error_msg)
        if not isinstance(problem_names, (list, type(None))) or (
            isinstance(problem_names, list)
            and not all(isinstance(name, str) for name in problem_names)
        ):
            error_msg = "Problem names must be a list of strings or None."
            raise TypeError(error_msg)
        if not isinstance(solver_renames, (list, type(None))) or (
            isinstance(solver_renames, list)
            and not all(isinstance(name, str) for name in solver_renames)
        ):
            error_msg = "Solver renames must be a list of strings or None."
            raise TypeError(error_msg)
        if not isinstance(problem_renames, (list, type(None))) or (
            isinstance(problem_renames, list)
            and not all(isinstance(name, str) for name in problem_renames)
        ):
            error_msg = "Problem renames must be a list of strings or None."
            raise TypeError(error_msg)
        if not isinstance(fixed_factors_filename, (str, type(None))):
            error_msg = "Fixed factors filename must be a string or None."
            raise TypeError(error_msg)
        if not isinstance(solvers, (list, type(None))) or (
            isinstance(solvers, list)
            and not all(isinstance(solver, Solver) for solver in solvers)
        ):
            error_msg = "Solvers must be a list of Solver objects or None."
            raise TypeError(error_msg)
        if not isinstance(problems, (list, type(None))) or (
            isinstance(problems, list)
            and not all(isinstance(problem, Problem) for problem in problems)
        ):
            error_msg = "Problems must be a list of Problem objects or None."
            raise TypeError(error_msg)
        if not isinstance(experiments, (list, type(None))) or (
            isinstance(experiments, list)
            and not all(
                isinstance(experiment_list, list)
                for experiment_list in experiments
            )
            and not all(
                isinstance(experiment, ProblemSolver)
                for experiment_list in experiments
                for experiment in experiment_list
            )
        ):
            error_msg = "Experiments must be a list of lists of ProblemSolver objects or None."
            raise TypeError(error_msg)
        if not isinstance(file_name_path, (str, type(None))):
            error_msg = "File name path must be a string or None."
            raise TypeError(error_msg)
        if not isinstance(create_pair_pickles, bool):
            error_msg = "Create pair pickles must be a boolean."
            raise TypeError(error_msg)
        if not isinstance(experiment_name, (str, type(None))):
            error_msg = "Experiment name must be a string or None."
            raise TypeError(error_msg)
        # Value checking
        # TODO: Implement this

        # set attributes for pickle create and experiment file names
        self.create_pair_pickles = create_pair_pickles
        if experiment_name is not None:
            self.file_header = f"{experiment_name}_"
            self.experiment_name = experiment_name
        else:
            self.file_header = ""
            self.experiment_name = ""
        # For some reason some of these variables weren't being assigned to the
        # class attributes. TODO: Fix this.

        output_dir = os.path.join(EXPERIMENT_DIR, "outputs")
        if not os.path.exists(output_dir):
            os.makedirs(output_dir)

        if experiments is not None:  # Method #3
            self.experiments = experiments
            self.solvers = [
                experiments[idx][0].solver for idx in range(len(experiments))
            ]
            self.problems = [
                experiment.problem for experiment in experiments[0]
            ]
            self.solver_names = [solver.name for solver in self.solvers]
            self.problem_names = [problem.name for problem in self.problems]
            self.solver_set = self.solver_names
            self.problem_set = self.problem_names

        elif solver_factors is not None and problem_factors is not None:
            # Create solvers list.
            solvers = []
            for index, dp in enumerate(solver_factors):
                if solver_names is None:
                    error_msg = "Solver names must be provided."
                    raise ValueError(error_msg)
                # Get corresponding name of solver from names.
                solver_name = solver_names[index]
                # Assign all factor values from current dp to solver object.
                solver = solver_directory[solver_name](fixed_factors=dp)
                solvers.append(solver)

            # Create problems list.
            problems = []
            for index, dp in enumerate(problem_factors):
                if problem_names is None:
                    error_msg = "Problem names must be provided."
                    raise ValueError(error_msg)
                # Get corresponding name of problem from names.
                problem_name = problem_names[index]
                fixed_factors = {}  # Will hold problem factor values for current dp.
                model_fixed_factors = {}  # Will hold model factor values for current dp.
                # Create default instances of problem and model to compare factor names.
                default_problem = problem_directory[problem_name]()
                default_model = default_problem.model

                # Set factor values for current dp using problem/model specifications
                # to determine if problem or model factor.
                for factor in dp:
                    if factor in default_problem.specifications:
                        fixed_factors[factor] = dp[factor]
                    if factor in default_model.specifications:
                        model_fixed_factors[factor] = dp[factor]
                # Create instance of problem and append to problems list.
                problem = problem_directory[problem_name](
                    fixed_factors=fixed_factors,
                    model_fixed_factors=model_fixed_factors,
                )
                problems.append(problem)
            # rename problems and solvers if applicable
            if solver_renames is not None:
                self.solver_renames = solver_renames
            else:
                if solver_names is None:
                    error_msg = "Solver names must be provided."
                    raise ValueError(error_msg)
                self.solver_renames = solver_names
            if problem_renames is not None:
                self.problem_renames = problem_renames
            else:
                if problem_names is None:
                    error_msg = "Problem names must be provided."
                    raise ValueError(error_msg)
                self.problem_renames = problem_names
            self.experiments = [
                [
                    ProblemSolver(
                        solver=solver,
                        problem=problem,
                        solver_rename=self.solver_renames[sol_indx],
                        problem_rename=self.problem_renames[prob_indx],
                        create_pickle=self.create_pair_pickles,
                        file_name_path=os.path.join(
                            output_dir,
                            f"{self.file_header}{self.solver_renames[sol_indx]}_on_{self.problem_renames[prob_indx]}",
                        ),
                    )
                    for prob_indx, problem in enumerate(problems)
                ]
                for sol_indx, solver in enumerate(solvers)
            ]
            self.solvers = solvers
            self.problems = problems
            if solver_names is not None:
                self.solver_names = solver_names
            if problem_names is not None:
                self.problem_names = problem_names

            if solver_names is None:
                self.solver_set = None
            else:
                self.solver_set = set(solver_names)
            if problem_names is None:
                self.problem_set = None
            else:
                self.problem_set = set(problem_names)

        elif solvers is not None and problems is not None:  # Method #2
            self.experiments = [
                [
                    ProblemSolver(solver=solver, problem=problem)
                    for problem in problems
                ]
                for solver in solvers
            ]
            self.solvers = solvers
            self.problems = problems
            self.solver_names = [solver.name for solver in self.solvers]
            self.problem_names = [problem.name for problem in self.problems]
            self.solver_set = self.solver_names
            self.problem_set = self.problem_names

        else:  # Method #1
            if solver_renames is None:
                if solver_names is None:
                    error_msg = "Solver names must be provided."
                    raise ValueError(error_msg)
                self.solver_names = solver_names
            else:
                self.solver_names = solver_renames
            if problem_renames is None:
                if problem_names is None:
                    error_msg = "Problem names must be provided."
                    raise ValueError(error_msg)
                self.problem_names = problem_names
            else:
                self.problem_names = problem_renames

            # Use this for naming file.
            self.solver_set = solver_names
            self.problem_set = problem_names
            # Read in fixed solver/problem/model factors from .py file in the experiments folder.
            # File should contain three dictionaries of dictionaries called
            #   - all_solver_fixed_factors
            #   - all_problem_fixed_factors
            #   - all_model_fixed_factors
            if fixed_factors_filename is None:
                self.all_solver_fixed_factors = {
                    solver_name: {} for solver_name in self.solver_names
                }
                self.all_problem_fixed_factors = {
                    problem_name: {} for problem_name in self.problem_names
                }
                self.all_model_fixed_factors = {
                    problem_name: {} for problem_name in self.problem_names
                }
            else:
                fixed_factors_filename = (
                    "experiments.inputs." + fixed_factors_filename
                )
                all_factors = importlib.import_module(fixed_factors_filename)
                self.all_solver_fixed_factors = (
                    all_factors.all_solver_fixed_factors
                )
                self.all_problem_fixed_factors = (
                    all_factors.all_problem_fixed_factors
                )
                self.all_model_fixed_factors = (
                    all_factors.all_model_fixed_factors
                )
            # Create all problem-solver pairs (i.e., instances of ProblemSolver class).
            self.experiments = []
            for solver_idx in range(self.n_solvers):
                solver_experiments = []
                for problem_idx in range(self.n_problems):
                    filename = os.path.join(
                        output_dir,
                        f"{self.solver_names[solver_idx]}_on_{self.problem_names[problem_idx]}.pickle",
                    )
                    if os.path.exists(filename):
                        with open(filename, "rb") as file:
                            next_experiment = pickle.load(file)
                        # TODO: Check if the solver/problem/model factors in the file match
                        # those for the ProblemsSolvers.
                    else:
                        if solver_names is None:
                            error_msg = "Solver names must be provided if no file exists."
                            raise ValueError(error_msg)
                        if problem_names is None:
                            error_msg = "Problem names must be provided if no file exists."
                            raise ValueError(error_msg)
                        # If no file exists, create new ProblemSolver object.
                        print(
                            f"No experiment file exists for {self.solver_names[solver_idx]} on {self.problem_names[problem_idx]}. Creating new experiment."
                        )
                        next_experiment = ProblemSolver(
                            solver_name=solver_names[solver_idx],
                            problem_name=problem_names[problem_idx],
                            solver_rename=self.solver_names[solver_idx],
                            problem_rename=self.problem_names[problem_idx],
                            solver_fixed_factors=self.all_solver_fixed_factors[
                                self.solver_names[solver_idx]
                            ],
                            problem_fixed_factors=self.all_problem_fixed_factors[
                                self.problem_names[problem_idx]
                            ],
                            model_fixed_factors=self.all_model_fixed_factors[
                                self.problem_names[problem_idx]
                            ],
                        )
                    solver_experiments.append(next_experiment)
                self.experiments.append(solver_experiments)
                self.solvers = [
                    self.experiments[idx][0].solver
                    for idx in range(len(self.experiments))
                ]
                self.problems = [
                    experiment.problem for experiment in self.experiments[0]
                ]
        # Initialize file path.
        if file_name_path is None:
            solver_names_string = ""
            problem_names_string = ""
            if self.solver_set is not None:
                solver_names_string = "_".join(self.solver_set)
            if self.problem_set is not None:
                problem_names_string = "_".join(self.problem_set)
            self.file_name_path = os.path.join(
                output_dir,
                f"{self.file_header}group_{solver_names_string}_on_{problem_names_string}.pickle",
            )
        else:
            self.file_name_path = file_name_path

            self.solver_set = self.solver_names
            self.problem_set = self.problem_names

    def check_compatibility(self) -> str:
        """Check whether all experiments' solvers and problems are compatible.

        Returns
        -------
        error_str : str
            Error message in the event any problem and solver are incompatible.

        """
        error_str = ""
        for solver_idx in range(self.n_solvers):
            for problem_idx in range(self.n_problems):
                new_error_str = self.experiments[solver_idx][
                    problem_idx
                ].check_compatibility()
                if new_error_str != "":
                    error_str += f"For solver {self.solver_names[solver_idx]} and problem {self.problem_names[problem_idx]}... {new_error_str}"
        return error_str

    def run(self, n_macroreps: int) -> None:
        """Run `n_macroreps` of each solver on each problem.

        Parameters
        ----------
        n_macroreps : int
            Number of macroreplications of the solver to run on the problem.

        Raises
        ------
        TypeError
        ValueError

        """
        # Type checking
        if not isinstance(n_macroreps, int):
            error_msg = "Number of macroreplications must be an integer."
            raise TypeError(error_msg)
        # Value checking
        if n_macroreps <= 0:
            error_msg = "Number of macroreplications must be positive."
            raise ValueError(error_msg)

        for solver_idx in range(self.n_solvers):
            for problem_idx in range(self.n_problems):
                experiment = self.experiments[solver_idx][problem_idx]
                # If the problem-solver pair has not been run in this way before,
                # run it now and save result to .pickle file.
                if not experiment.has_run:
                    print(
                        f"Running {n_macroreps} macro-replications of {experiment.solver.name} on {experiment.problem.name}."
                    )
                    experiment.run(n_macroreps)
        # Save ProblemsSolvers object to .pickle file.
        self.record_group_experiment_results()

    def post_replicate(
        self,
        n_postreps: int,
        crn_across_budget: bool = True,
        crn_across_macroreps: bool = False,
    ) -> None:
        """For each problem-solver pair, run postreplications at solutions recommended by the solver on each macroreplication.

        Parameters
        ----------
        n_postreps : int
            Number of postreplications to take at each recommended solution.
        crn_across_budget : bool, default=True
            True if CRN used for post-replications at solutions recommended at different times,
            otherwise False.
        crn_across_macroreps : bool, default=False
            True if CRN used for post-replications at solutions recommended on different
            macroreplications, otherwise False.

        Raises
        ------
        TypeError
        ValueError

        """
        # Type checking
        if not isinstance(n_postreps, int):
            error_msg = "Number of postreplications must be an integer."
            raise TypeError(error_msg)
        if not isinstance(crn_across_budget, bool):
            error_msg = "CRN across budget must be a boolean."
            raise TypeError(error_msg)
        if not isinstance(crn_across_macroreps, bool):
            error_msg = "CRN across macroreplications must be a boolean."
            raise TypeError(error_msg)
        # Value checking
        if n_postreps <= 0:
            error_msg = "Number of postreplications must be positive."
            raise ValueError(error_msg)

        for solver_index in range(self.n_solvers):
            for problem_index in range(self.n_problems):
                experiment = self.experiments[solver_index][problem_index]
                # If the problem-solver pair has not been post-replicated in this way before,
                # post-process it now.
                if not experiment.has_postreplicated:
                    print(
                        f"Post-processing {experiment.solver.name} on {experiment.problem.name}."
                    )
                    experiment.post_replicate(
                        n_postreps, crn_across_budget, crn_across_macroreps
                    )
        # Save ProblemsSolvers object to .pickle file.
        self.record_group_experiment_results()

    def post_normalize(
        self, n_postreps_init_opt: int, crn_across_init_opt: bool = True
    ) -> None:
        """Construct objective curves and (normalized) progress curves for all collections of experiments on all given problem.

        Parameters
        ----------
        n_postreps_init_opt : int
            Number of postreplications to take at initial x0 and optimal x*.
        crn_across_init_opt : bool, default=True
            True if CRN used for post-replications at solutions x0 and x*,
            otherwise False.

        Raises
        ------
        TypeError
        ValueError

        """
        # Type checking
        if not isinstance(n_postreps_init_opt, int):
            error_msg = "Number of postreplications must be an integer."
            raise TypeError(error_msg)
        if not isinstance(crn_across_init_opt, bool):
            error_msg = (
                "CRN across initial and optimal solutions must be a boolean."
            )
            raise TypeError(error_msg)
        # Value checking
        if n_postreps_init_opt <= 0:
            error_msg = "Number of postreplications must be positive."
            raise ValueError(error_msg)

        for problem_idx in range(self.n_problems):
            experiments_same_problem = [
                self.experiments[solver_idx][problem_idx]
                for solver_idx in range(self.n_solvers)
            ]
            post_normalize(
                experiments=experiments_same_problem,
                n_postreps_init_opt=n_postreps_init_opt,
                crn_across_init_opt=crn_across_init_opt,
            )
        # Save ProblemsSolvers object to .pickle file.
        self.record_group_experiment_results()

    def check_postreplicate(self) -> bool:
        """Check to see if all experiments have been postreplicated.

        Return:
        ------
        bool
            True if all experiments have been postreplicated, false otherwise.

        """
        for solver_idx in range(self.n_solvers):
            for problem_idx in range(self.n_problems):
                experiment = self.experiments[solver_idx][problem_idx]
                if not experiment.has_postreplicated:
                    return False
        return True

    def check_postnormalize(self) -> bool:
        """Check to see if all experiments have been postnormalized.

        Return:
        ------
        bool
            True if all experiments have been postnormalized, false otherwise.

        """
        for solver_idx in range(self.n_solvers):
            for problem_idx in range(self.n_problems):
                experiment = self.experiments[solver_idx][problem_idx]
                if not experiment.has_postreplicated:
                    return False
        return True

    def record_group_experiment_results(self) -> None:
        """Save ``experiment_base.ProblemsSolvers`` object to .pickle file."""
        output_dir = os.path.join(EXPERIMENT_DIR, "outputs")
        if not os.path.exists(output_dir):
            os.makedirs(output_dir)
        with open(self.file_name_path, "wb") as file:
            pickle.dump(self, file, pickle.HIGHEST_PROTOCOL)

    def log_group_experiment_results(self) -> None:
        """Create readable .txt file describing the solvers and problems that make up the ProblemSolvers object."""
        # Create a new text file in experiment/{date/time of launch}/logs folder with correct name.
        new_path = self.file_name_path.replace(
            "outputs", "logs"
        )  # Adjust file_path_name to correct folder.
        new_path = new_path.replace(
            ".pickle", "_group_experiment_results.txt"
        )  # Remove .pickle from .txt file name.

        # Create directory if it does no exist.
        log_dir = os.path.dirname(new_path)
        if not os.path.exists(log_dir):
            os.makedirs(log_dir)

        # Create text file.
        with open(new_path, "w") as file:
            # Title text file with experiment information.
            file.write(self.file_name_path)
            file.write("\n")
            # Write the name of each problem.
            file.write(
                "----------------------------------------------------------------------------------------------"
            )
            file.write("\nProblems:\n\n")
            for i in range(self.n_problems):
                file.write(f"{self.problem_renames[i]}\n\t")
                # Write model factors for each problem.
                file.write("Model Factors:\n")
                for key, value in self.problems[i].model.factors.items():
                    # Excluding model factors corresponding to decision variables.
                    if key not in self.problems[i].model_decision_factors:
                        file.write(f"\t\t{key}: {value}\n")
                # Write problem factors for each problem.
                file.write("\n\tProblem Factors:\n")
                for key, value in self.problems[i].factors.items():
                    file.write(f"\t\t{key}: {value}\n")
                file.write("\n")
            file.write(
                "----------------------------------------------------------------------------------------------"
            )
            # Write the name of each Solver.
            file.write("\nSolvers:\n\n")
            # Write solver factors for each solver.
            for j in range(self.n_solvers):
                file.write(f"{self.solver_renames[j]}\n\t")
                file.write("Solver Factors:\n")
                for key, value in self.solvers[
                    j
                ].factors.items():  # changed from i to j
                    file.write(f"\t\t{key}: {value}\n")
                file.write("\n")
            file.write(
                "----------------------------------------------------------------------------------------------"
            )
            # Write the name of pickle files for each Problem-Solver pair if created.
            if self.create_pair_pickles:
                file.write(
                    "\nThe .pickle files for the associated Problem-Solver pairs are:\n"
                )
                for solver_group in self.experiments:
                    for experiment in solver_group:
                        directory, file_name = os.path.split(
                            experiment.file_name_path
                        )
                        file.write(f"{file_name}\n")
            # for p in self.problem_names:
            #     for s in self.solver_names:
            #         file.write(f"\t{s}_on_{p}.pickle\n")
        file.close()

    def report_group_statistics(
        self,
        solve_tols: list[float] | None = None,
        csv_filename: str = "df_solver_results",
    ) -> None:
        """Report statistics for all solvers on all problems.

        Parameters
        ----------
        solve_tols : list [float], optional
            Relative optimality gap(s) definining when a problem is solved; in (0,1].
        csv_filename : str, optional
            Name of .csv file to print output to. Do not include '.csv' extension.

        Raises
        ------
        TypeError
        ValueError

        """
        # Assign default values
        if solve_tols is None:
            solve_tols = [0.05, 0.10, 0.20, 0.50]
        # Type checking
        if not isinstance(solve_tols, list) or not all(
            isinstance(tol, float) for tol in solve_tols
        ):
            error_msg = "Solve tols must be a list of floats or None."
            raise TypeError(error_msg)
        if not isinstance(csv_filename, str):
            error_msg = "CSV filename must be a string."
            raise TypeError(error_msg)
        # Value checking
        if not all(0 < tol <= 1 for tol in solve_tols):
            error_msg = "Solve tols must be in (0,1]."
            raise ValueError(error_msg)
        # TODO: figure out if we should also check for increasing order of solve_tols

        # create dictionary of common solvers and problems
        pair_dict = {}  # used to hold pairs of

        for sublist in self.experiments:
            for obj in sublist:
                solver = type(obj.solver).__name__
                problem = type(obj.problem).__name__
                key = (solver, problem)
                if key not in pair_dict:
                    pair_dict[key] = [obj]
                else:
                    pair_dict[key].append(obj)
        for (solver, problem), pair_list in pair_dict.items():
            csv_filename = f"{self.file_header}{solver}_on_{problem}_results"
            self.report_statistics(
                pair_list=pair_list,
                solve_tols=solve_tols,
                csv_filename=csv_filename,
            )

    def report_statistics(
        self,
        pair_list: list[ProblemSolver],
        solve_tols: list[float] | None = None,
        csv_filename: str = "df_solver_results",
    ) -> None:
        """For each design point, calculate statistics from each macoreplication and print to csv.

        Parameters
        ----------
        pair_list: list [``experiment_base.ProblemSolver``]
            List of ProblemSolver objects.
        solve_tols : list [float], default = [0.05, 0.10, 0.20, 0.50]
            Relative optimality gap(s) definining when a problem is solved; in (0,1].
        csv_filename : str, default="df_solver_results"
            Name of .csv file to print output to.

        Raises
        ------
        TypeError
        ValueError

        """
        # Assign default values
        if solve_tols is None:
            solve_tols = [0.05, 0.10, 0.20, 0.50]
        # Type checking
        if not isinstance(pair_list, list) or not all(
            isinstance(obj, ProblemSolver) for obj in pair_list
        ):
            error_msg = "Pair list must be a list of ProblemSolver objects."
            raise TypeError(error_msg)
        if not isinstance(solve_tols, list) or not all(
            isinstance(tol, float) for tol in solve_tols
        ):
            error_msg = "Solve tols must be a list of floats or None."
            raise TypeError(error_msg)
        if not isinstance(csv_filename, str):
            error_msg = "CSV filename must be a string."
            raise TypeError(error_msg)
        # Value checking
        if not all(0 < tol <= 1 for tol in solve_tols):
            error_msg = "Solve tols must be in (0,1]."
            raise ValueError(error_msg)
        # TODO: figure out if we should also check for increasing order of solve_tols

        # Create directory if it does no exist.
        log_dir = os.path.join(EXPERIMENT_DIR, "logs")
        if not os.path.exists(log_dir):
            os.makedirs(log_dir)

        file_path = os.path.join(log_dir, f"{csv_filename}.csv")
        with open(file_path, mode="w", newline="") as output_file:
            csv_writer = csv.writer(
                output_file,
                delimiter=",",
                quotechar='"',
                quoting=csv.QUOTE_MINIMAL,
            )
            base_experiment = pair_list[0]
            solver_factor_names = list(
                base_experiment.solver.specifications.keys()
            )
            problem_factor_names = list(
                base_experiment.problem.specifications.keys()
            )
            model_factor_names = list(
                set(base_experiment.problem.model.specifications.keys())
                - base_experiment.problem.model_decision_factors
            )
            # Concatenate solve time headers.
            solve_time_headers = [
                [f"{solve_tol}-Solve Time", f"{solve_tol}-Solved? (Y/N)"]
                for solve_tol in solve_tols
            ]
            solve_time_headers = list(
                itertools.chain.from_iterable(solve_time_headers)
            )
            # Print headers.
            csv_writer.writerow(
                [
                    "DesignPt#",
                    "SolverName",
                    *solver_factor_names,
                    "ProblemName",
                    *problem_factor_names,
                    *model_factor_names,
                    "MacroRep#",
                    "Final Relative Optimality Gap",
                    "Area Under Progress Curve",
                    *solve_time_headers,
                    "Initial Solution",
                    "Initial Objective Function Value",
                    "Optimal Solution",
                    "Optimal Objective Function Value",
                ]
            )
            # Compute performance metrics.
            for designpt_index in range(len(pair_list)):
                experiment = pair_list[designpt_index]
                solver_name = experiment.solver.name
                problem_name = experiment.problem.name
                # Parse lists of factors.
                solver_factor_list = [
                    experiment.solver.factors[solver_factor_name]
                    for solver_factor_name in solver_factor_names
                ]
                problem_factor_list = [
                    experiment.problem.factors[problem_factor_name]
                    for problem_factor_name in problem_factor_names
                ]
                model_factor_list = [
                    experiment.problem.model.factors[model_factor_name]
                    for model_factor_name in model_factor_names
                ]
                for mrep in range(experiment.n_macroreps):
                    progress_curve = experiment.progress_curves[mrep]
                    # Parse list of statistics.
                    solve_time_values = [
                        [
                            progress_curve.compute_crossing_time(
                                threshold=solve_tol
                            ),
                            int(
                                progress_curve.compute_crossing_time(
                                    threshold=solve_tol
                                )
                                < np.inf
                            ),
                        ]
                        for solve_tol in solve_tols
                    ]
                    solve_time_values = list(
                        itertools.chain.from_iterable(solve_time_values)
                    )
                    statistics_list = [
                        progress_curve.y_vals[-1],
                        progress_curve.compute_area_under_curve(),
                        *solve_time_values,
                    ]
                    init_sol = tuple([round(x, 4) for x in experiment.x0])
                    int_obj = experiment.x0_postreps[mrep]
                    opt_sol = tuple(
                        [
                            round(x, 4)
                            for x in experiment.all_recommended_xs[mrep][-1]
                        ]
                    )
                    opt_obj = experiment.all_est_objectives[mrep][-1]
                    solution_list = [init_sol, int_obj, opt_sol, opt_obj]
                    print_list = [
                        designpt_index,
                        solver_name,
                        *solver_factor_list,
                        problem_name,
                        *problem_factor_list,
                        *model_factor_list,
                        mrep,
                        *statistics_list,
                        *solution_list,
                    ]
                    csv_writer.writerow(print_list)


def read_group_experiment_results(
    file_name_path: str | os.PathLike,
) -> ProblemsSolvers:
    """Read in ``experiment_base.ProblemsSolvers`` object from .pickle file.

    Parameters
    ----------
    file_name_path : str | os.PathLike
        Path of .pickle file for reading ``experiment_base.ProblemsSolvers`` object.

    Returns
    -------
    groupexperiment : ``experiment_base.ProblemsSolvers``
        Problem-solver group that has been run or has been post-processed.

    Raises
    ------
    TypeError
    ValueError

    """
    # Type checking
    if not isinstance(file_name_path, (str, os.PathLike)):
        error_msg = "File name path must be a string or os.PathLike object."
        raise TypeError(error_msg)
    # Value checking
    if not os.path.exists(file_name_path):
        error_msg = "File name path does not exist."
        raise ValueError(error_msg)

    with open(file_name_path, "rb") as file:
        groupexperiment = pickle.load(file)
    return groupexperiment


def find_unique_solvers_problems(
    experiments: list[ProblemSolver],
) -> tuple[list[Solver], list[Problem]]:
    """Identify the unique problems and solvers in a collection of experiments.

    Parameters
    ----------
    experiments : list [``experiment_base.ProblemSolver``]
        ProblemSolver pairs of different solvers on different problems.

    Returns
    -------
    list [``base.Solver``]
        Unique solvers.
    list [``base.Problem``]
        Unique problems.

    Raises
    ------
    TypeError

    """
    # Type checking
    if not isinstance(experiments, list) or not all(
        isinstance(experiment, ProblemSolver) for experiment in experiments
    ):
        error_msg = "Experiments must be a list of ProblemSolver objects."
        raise TypeError(error_msg)

    unique_solvers = list(
        set([experiment.solver for experiment in experiments])
    )
    unique_problems = list(
        set([experiment.problem for experiment in experiments])
    )
    # unique_solvers = []
    # unique_problems = []
    # for experiment in experiments:
    #     if experiment.solver not in unique_solvers:
    #         unique_solvers.append(experiment.solver)
    #     if experiment.problem not in unique_problems:
    #         unique_problems.append(experiment.problem)
    return unique_solvers, unique_problems


def find_missing_experiments(
    experiments: list[ProblemSolver],
) -> tuple[list[Solver], list[Problem], list[tuple[Solver, Problem]]]:
    """Identify problem-solver pairs that are not part of a list of experiments.

    Parameters
    ----------
    experiments : list [``experiment_base.ProblemSolver``]
        Problem-solver pairs of different solvers on different problems.

    Returns
    -------
    list [``base.Solver``]
        List of solvers present in the list of experiments
    list [``base.Problem``]
        List of problems present in the list of experiments.
    list [tuple [``base.Solver``, ``base.Problem``]]
        List of names of missing problem-solver pairs.

    Raises
    ------
    TypeError

    """
    # Type checking
    if not isinstance(experiments, list) or not all(
        isinstance(experiment, ProblemSolver) for experiment in experiments
    ):
        error_msg = "Experiments must be a list of ProblemSolver objects."
        raise TypeError(error_msg)

    pairs = [
        (experiment.solver, experiment.problem) for experiment in experiments
    ]
    unique_solvers, unique_problems = find_unique_solvers_problems(experiments)
    missing = []
    for solver in unique_solvers:
        for problem in unique_problems:
            if (solver, problem) not in pairs:
                missing.append((solver, problem))
    return unique_solvers, unique_problems, missing


def make_full_metaexperiment(
    existing_experiments: list[ProblemSolver],
    unique_solvers: list[Solver],
    unique_problems: list[Problem],
    missing_experiments: list[tuple[Solver, Problem]],
) -> ProblemsSolvers:
    """Create experiment objects for missing problem-solver pairs and run them.

    Parameters
    ----------
    existing_experiments : list [``experiment_base.ProblemSolver``]
        Problem-solver pairs of different solvers on different problems.
    unique_solvers : list [``base.Solver objects``]
        List of solvers present in the list of experiments.
    unique_problems : list [``base.Problem``]
        List of problems present in the list of experiments.
    missing_experiments : list [tuple [``base.Solver``, ``base.Problem``]]
        List of missing problem-solver pairs.

    Returns
    -------
    metaexperiment : ``experiment_base.ProblemsSolvers``
        New ProblemsSolvers object.

    Raises
    ------
    TypeError

    """
    # Type checking
    if not isinstance(existing_experiments, list) or not all(
        isinstance(experiment, ProblemSolver)
        for experiment in existing_experiments
    ):
        error_msg = (
            "Existing experiments must be a list of ProblemSolver objects."
        )
        raise TypeError(error_msg)
    if not isinstance(unique_solvers, list) or not all(
        isinstance(solver, Solver) for solver in unique_solvers
    ):
        error_msg = "Unique solvers must be a list of Solver objects."
        raise TypeError(error_msg)
    if not isinstance(unique_problems, list) or not all(
        isinstance(problem, Problem) for problem in unique_problems
    ):
        error_msg = "Unique problems must be a list of Problem objects."
        raise TypeError(error_msg)
    if (
        not isinstance(missing_experiments, list)
        or not all(isinstance(pair, tuple) for pair in missing_experiments)
        or not all(len(pair) == 2 for pair in missing_experiments)
        or not all(
            isinstance(pair[0], Solver) and isinstance(pair[1], Problem)
            for pair in missing_experiments
        )
    ):
        error_msg = "Missing experiments must be a list of tuples of Solver and Problem objects."
        raise TypeError(error_msg)

    # Ordering of solvers and problems in unique_solvers and unique_problems
    # is used to construct experiments.
    full_experiments = [
        [] * len(unique_problems) for _ in range(len(unique_solvers))
    ]
    for experiment in existing_experiments:
        solver_idx = unique_solvers.index(experiment.solver)
        problem_idx = unique_problems.index(experiment.problem)
        full_experiments[solver_idx][problem_idx] = experiment
    for pair in missing_experiments:
        solver_idx = unique_solvers.index(pair[0])
        problem_idx = unique_problems.index(pair[1])
        full_experiments[solver_idx][problem_idx] = ProblemSolver(
            solver=pair[0], problem=pair[1]
        )
    metaexperiment = ProblemsSolvers(experiments=full_experiments)
    return metaexperiment


def validate_ruby_install() -> bool:
    """
    Check if Ruby is installed on the system or is on the system path.

    Returns
    -------
    bool
        False is ruby is installed on the system path
        True if ruby is installed via WSL

    Raises
    ------
    Exception
        If Ruby is not installed on the system or is not on the system path.
    """
    # Check if Ruby is on the system path
    results = subprocess.run(
        "ruby -v",
        shell=True,
        capture_output=True,
    )
    # Return false if it is
    if results.returncode == 0:
        return False

    # If Ruby is not on the system path, check if it is installed on WSL
    if os.name == "nt" and shutil.which("wsl") is not None:
        # If WSL is installed, check if Ruby is installed on WSL
        result = subprocess.run(
            'wsl -e bash -lic "ruby -v"',
            shell=True,
            capture_output=True,
        )
        # If Ruby is installed on WSL, return True
        if result.returncode == 0:
            return True
        # The internet claims that WSL will shut down automatically if not
        # being used, so we shouldn't risk accidentally closing it while
        # the user is using it elsewhere. The system should take care of it
        # automatically.

    # If we're here, Ruby is not installed on the system or on WSL
    # Raise an exception
    error_msg = "Ruby is not installed on the system or is not on the system path. Please install Ruby or add it to the system path."
    raise Exception(error_msg)


def validate_gem_install(design_type: str, installed_via_wsl: bool) -> str:
    # Set command prefix based on if WSL is being used
    if installed_via_wsl:
        command_prefix = 'wsl -e bash -lic "'
        command_suffix = '"'
    else:
        command_prefix = ""
        command_suffix = ""

    datafarming_stack = ["nolhs"]

    # Check the design type
    if design_type in datafarming_stack:
        command = (
            f"{command_prefix}stack_{design_type}.rb --help{command_suffix}"
        )
        results = subprocess.run(
            command,
            shell=True,
            capture_output=True,
        )
        # If the return code is 0, then the command was successful
        if results.returncode == 0:
            return f"stack_{design_type}.rb"

        # The command was not successful, so check to see if the gem is installed
        # Check to see if the datafarming gem is installed
        command = f"{command_prefix}gem list{command_suffix}"
        results = subprocess.run(
            command,
            shell=True,
            capture_output=True,
        )
        # If the return code is not 0, then the command was not successful
        # Let's figure out what error we're throwing
        # If the datafarming gem is not present, then tell the user
        # that they need to install it
        if "datafarming" not in results.stdout.decode("utf-8"):
            error_msg = "Datafarming gem is not installed. Please install it by running:\n"
            error_msg += f"`{command_prefix}gem install datafarming -v 1.4{command_suffix}`"
            raise Exception(error_msg)
        installed_gems = results.stdout.decode("utf-8").split("\n")
        # If the datafarming gem is present, then check to see if the version is correct
        # Strip away all the information except for version(s)
        datafarming_gem_installs = [
            gem.split(" ")[1]
            for gem in installed_gems
            if gem.startswith("datafarming ")
        ]
        # Strip away anything that isn't a period or a number
        datafarming_versions = [
            re.sub(r"[^0-9.]", "", version)
            for version in datafarming_gem_installs
        ]
        # Check for valid versions (min <= version < max)
        min_version = "1.0.0"
        max_version = "2.0.0"
        version_check_results = [
            min_version <= version < max_version
            for version in datafarming_versions
        ]
        if not any(version_check_results):
            # Write the correct error message depending on plurality
            if len(version_check_results) == 1:
                error_msg = f"Datafarming gem is installed, but the installed version {datafarming_versions} is not supported."
            else:
                error_msg = f"Datafarming gem is installed, but the installed versions {datafarming_versions.sort()} are not supported."
            error_msg += (
                f" Please install version {min_version} <= x < {max_version}."
            )
            error_msg += f" This can be done by running: `{command_prefix}gem install datafarming -v 1.4{command_suffix}`"
            raise Exception(error_msg)
        # Not totally sure what error to catch here, in theory it should only
        # ever error due to the datafarming gem not being installed or having
        # an incompatible version
        error_msg = "An error occurred while checking if the datafarming gem is installed."
        raise Exception(error_msg)
    else:
        error_msg = "Invalid design type."
        raise ValueError(error_msg)


def create_design_list_from_table(design_table: pd.DataFrame) -> list:
    # Create list of solver or problem objects for each dp using design_table.
    design_list = []
    dp_dict = design_table.to_dict(
        orient="list"
    )  # Creates dictonary of table to convert values to proper datatypes.
    for dp in range(len(design_table)):
        dp_factors = {}
        for factor in dp_dict:
            factor_str = str(dp_dict[factor][dp])
            dp_factors[factor] = ast.literal_eval(factor_str)
        design_list.append(dp_factors)
    return design_list


def create_design(
    name: str,
    factor_headers: list[str],
    factor_settings_filename: str,
    fixed_factors: dict,
    class_type: Literal["solver", "problem", "model"],
    n_stacks: int = 1,
    design_type: Literal["nolhs"] = "nolhs",
    cross_design_factors: dict | None = None,
    csv_filename: str | None = None,
) -> list:
    """Create a design of solver or problem factors using Ruby.

    Parameters
    ----------
    name : str
        Name of solver, problem, or model.
    factor_headers : list[str]
        List of factor names that are changing in the design.
    factor_settings_filename : str
        name of factor settings file within data_farming_experiments folder.
    fixed_factors : dict
        dict of fixed factor values that are different that defaults.
    n_stacks : int, optional
        number of stacks for ruby calculation. The default is '1'.
    design_type : str, optional
        design type for ruby calculation. The default is 'nolhs'.
    cross_design_factors : dict, optional
        dict of lists of values of factors to include in cross design. The default is None.
    class_type: str, optional
        determines class type (solver, problem, or model) that design is over. Problem automatically combines problem factors with model factors. Choose model to run without any associated problem(s).
        default is 'solver'
    csv_filename: str, optional
        override default csv file name

    Returns
    -------
    design_list : list
        list that contains a dict of factor values for every design point.

    Throws
    ------
    Exception
        If ruby is not installed on the system or if the design type is not valid.

    Raises
    ------
    TypeError
    ValueError

    """
    # Default values
    if cross_design_factors is None:
        cross_design_factors = {}
    if csv_filename is None:
        csv_filename = factor_settings_filename

    # Type checking
    if not isinstance(name, str):
        error_msg = "Name must be a string."
        raise TypeError(error_msg)
    if not isinstance(factor_headers, list) or not all(
        isinstance(header, str) for header in factor_headers
    ):
        error_msg = "Factor headers must be a list of strings."
        raise TypeError(error_msg)
    if not isinstance(factor_settings_filename, str):
        error_msg = "Factor settings filename must be a string."
        raise TypeError(error_msg)
    if not isinstance(fixed_factors, dict):
        error_msg = "Fixed factors must be a dictionary."
        raise TypeError(error_msg)
    if not isinstance(n_stacks, int):
        error_msg = "Number of stacks must be an integer."
        raise TypeError(error_msg)
    if not isinstance(design_type, str):
        error_msg = "Design type must be a string."
        raise TypeError(error_msg)
    if not isinstance(cross_design_factors, dict):
        error_msg = "Cross design factors must be a dictionary or None."
        raise TypeError(error_msg)
    if not isinstance(class_type, str):
        error_msg = "Class type must be a string."
        raise TypeError(error_msg)
    if not isinstance(csv_filename, str):
        error_msg = "CSV filename must be a string or None."
        raise TypeError(error_msg)

    # TODO: add additional checking
    # Value checking
    if n_stacks <= 0:
        error_msg = "Number of stacks must be positive."
        raise ValueError(error_msg)
    if design_type not in ["nolhs"]:
        error_msg = "Invalid design type."
        raise ValueError(error_msg)

    # Search directories to create object based on name provided.
    if class_type == "solver":
        if name not in solver_directory:
            error_msg = f"Solver name {name} not found in solver directory."
            raise ValueError(error_msg)
        design_object = solver_directory[name]()
    elif class_type == "problem":
        if name not in problem_directory:
            error_msg = f"Problem name {name} not found in problem directory."
            raise ValueError(error_msg)
        design_object = problem_directory[name]()
    elif class_type == "model":
        if name not in model_directory:
            error_msg = f"Model name {name} not found in model directory."
            raise ValueError(error_msg)
        design_object = model_directory[name]()

    # Make directory to store the current design file.
    data_farming_path = os.path.join(EXPERIMENT_DIR, "data_farming")
    if not os.path.exists(data_farming_path):
        os.makedirs(data_farming_path)

    source_file = os.path.join(
        data_farming_path, f"{factor_settings_filename}.txt"
    )
    design_file = os.path.join(
        data_farming_path, f"{factor_settings_filename}_design.txt"
    )
    # If the dest file already exists, delete it
    # TODO: investigate if this may cause issues with multiple concurrent designs
    if os.path.exists(design_file):
        os.remove(design_file)

    # Only run the Ruby script if there are factors to change
    if len(factor_headers) > 0:
        # Check if Ruby is installed on the system.
        installed_via_wsl: bool = validate_ruby_install()
        # Check if the datafarming gem is installed
        command_file: str = validate_gem_install(design_type, installed_via_wsl)

        # Create solver factor design from .txt file of factor settings.
        if installed_via_wsl:
            # Replace the drive letter with the WSL equivalent
            windows_drive_letter = os.path.splitdrive(data_farming_path)[0]
            linux_drive_letter = (
                f"/mnt/{windows_drive_letter.strip(':').lower()}"
            )
            source_file_wsl = source_file.replace(
                windows_drive_letter, linux_drive_letter
            )
            design_file_wsl = design_file.replace(
                windows_drive_letter, linux_drive_letter
            )
            # Replace backslashes with forward slashes
            source_file_wsl = source_file_wsl.replace("\\", "/")
            design_file_wsl = design_file_wsl.replace("\\", "/")
            command = f"{command_file} -s {n_stacks} {source_file_wsl} > {design_file_wsl}"
            command = f'wsl -e bash -lic "{command}"'
        else:
            command = (
                f"{command_file} -s {n_stacks} {source_file} > {design_file}"
            )
        completed_process = subprocess.run(
            command, capture_output=True, shell=True
        )
        # If the design file doesn't exist, there was an error in the Ruby script.
        if not os.path.exists(design_file):
            error_msg = completed_process.stderr.decode("utf-8")
            raise Exception(
                f"Ruby script did not complete successfully.\nError:\n{error_msg}"
            )

        # Read in design matrix from .txt file. Result is a pandas DataFrame.
        try:
            design_table = pd.read_csv(
                design_file,
                header=None,
                delimiter="\t",
                encoding="utf-8",
            )
        except pd.errors.EmptyDataError:
            error_msg = "Error in Ruby script. No data in design file.\nMake sure to select factors for data farming."
            raise Exception(error_msg) from pd.errors.EmptyDataError
        design_table.columns = factor_headers  # Add factor headers names to dt.
    else:
        # Grab one key/value pair from the specifications
        first_item = design_object.specifications
        # Create a DataFrame with the key/value pair
        design_table = pd.DataFrame(first_item, index=[0])

    # Combine model and problem specifications for problems
    if isinstance(design_object, Problem):
        specifications = {
            **design_object.specifications,
            **design_object.model.specifications,
        }
    else:
        specifications = design_object.specifications

    # Add default values to str dict for unspecified factors.
    for factor in specifications:
        default = specifications[factor].get("default")
        if factor not in fixed_factors and factor not in factor_headers:
            fixed_factors[factor] = default

    # Add all the fixed factors to the design table
    for factor in fixed_factors:
        design_table[factor] = str(
            fixed_factors[factor]
        )  # Change to string to ensure correct addition of tuples & list data types.

    # Add cross design factors to design table.
    if len(cross_design_factors) != 0:
        # num_cross = 0 # number of times cross design is run

        # Create combination of categorical factor options.
        cross_factor_names = list(cross_design_factors.keys())
        combinations = itertools.product(
            *(cross_design_factors[opt] for opt in cross_factor_names)
        )

        new_design_table = pd.DataFrame()  # Temp empty value.
        for combination in combinations:
            combination_dict = dict(
                zip(cross_factor_names, combination)
            )  # Dictionary containing current combination of cross design factor values.
            working_design_table = design_table.copy()

            for factor in combination_dict:
                str_factor_val = str(combination_dict[factor])
                working_design_table[factor] = str_factor_val

            new_design_table = pd.concat(
                [new_design_table, working_design_table], ignore_index=True
            )

        design_table = new_design_table

<<<<<<< HEAD
    # Create list of solver or problem objects for each dp using design_table.
    design_list = []
    dp_dict = design_table.to_dict(
        orient="list"
    )  # Creates dictonary of table to convert values to proper datatypes.
    for dp in range(len(design_table)):
        dp_factors = {}
        for factor in dp_dict:
            factor_str = str(dp_dict[factor][dp])
            dp_factors[factor] = ast.literal_eval(factor_str)
        design_list.append(dp_factors)
        
    # check factors for each design point
    for dp in design_list:
        if class_type == "solver":
            # initialize temporary solver to run factor checks
            temp = solver_directory[name](fixed_factors=dp) 
        if class_type == "model":
            # initialize temporary model to run factor checks
            temp = model_directory[name](fixed_factors=dp) 
            # run check function on temp model
            temp.run_all_checks(factor_names = dp.keys()) 
        if class_type == "problem":
            # seperate problem and model factors in dp
            problem_factor_names =design_object.specifications.keys()
            problem_factors = {}
            model_factors = {}
            for factor in dp:
                if factor in problem_factor_names:
                    problem_factors[factor] = dp[factor]
                else:
                    model_factors[factor] = dp[factor]
            # initialize temporary problem to run factor checks
            temp_problem = problem_directory[name](fixed_factors=problem_factors, model_fixed_factors=model_factors) 
            # initialize temporary model to run factor checks
            temp_model = temp_problem.model

=======
    design_list = create_design_list_from_table(design_table)
>>>>>>> 7b1772d8

    # print("Design List", design_list, sep="\n\t")

    # Write extra design information to design table.
    design_table.insert(0, "design_num", range(len(design_table)))
    design_table["name"] = design_object.name
    design_table["design_type"] = design_type
    design_table["num_stacks"] = str(n_stacks)
    # Dump the design table to a csv file.
    design_file_csv = design_file.replace(".txt", ".csv")
    design_table.to_csv(design_file_csv, mode="w", header=True, index=False)

    # Now return the list from earlier
    return design_list<|MERGE_RESOLUTION|>--- conflicted
+++ resolved
@@ -6848,18 +6848,7 @@
 
         design_table = new_design_table
 
-<<<<<<< HEAD
-    # Create list of solver or problem objects for each dp using design_table.
-    design_list = []
-    dp_dict = design_table.to_dict(
-        orient="list"
-    )  # Creates dictonary of table to convert values to proper datatypes.
-    for dp in range(len(design_table)):
-        dp_factors = {}
-        for factor in dp_dict:
-            factor_str = str(dp_dict[factor][dp])
-            dp_factors[factor] = ast.literal_eval(factor_str)
-        design_list.append(dp_factors)
+    design_list = create_design_list_from_table(design_table)
         
     # check factors for each design point
     for dp in design_list:
@@ -6886,12 +6875,6 @@
             # initialize temporary model to run factor checks
             temp_model = temp_problem.model
 
-=======
-    design_list = create_design_list_from_table(design_table)
->>>>>>> 7b1772d8
-
-    # print("Design List", design_list, sep="\n\t")
-
     # Write extra design information to design table.
     design_table.insert(0, "design_num", range(len(design_table)))
     design_table["name"] = design_object.name
